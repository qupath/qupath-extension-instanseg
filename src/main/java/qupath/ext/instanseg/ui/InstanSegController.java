package qupath.ext.instanseg.ui;

import com.google.gson.Gson;
import javafx.application.Platform;
import javafx.beans.binding.Bindings;
import javafx.beans.property.BooleanProperty;
import javafx.beans.property.ObjectProperty;
import javafx.beans.property.SimpleBooleanProperty;
import javafx.beans.property.SimpleObjectProperty;
import javafx.beans.property.StringProperty;
import javafx.collections.FXCollections;
import javafx.collections.ListChangeListener;
import javafx.concurrent.Task;
import javafx.concurrent.Worker;
import javafx.fxml.FXML;
import javafx.fxml.FXMLLoader;
import javafx.scene.control.Button;
import javafx.scene.control.CheckBox;
import javafx.scene.control.ChoiceBox;
import javafx.scene.control.ComboBox;
import javafx.scene.control.Label;
import javafx.scene.control.MenuItem;
import javafx.scene.control.Spinner;
import javafx.scene.control.SpinnerValueFactory;
import javafx.scene.control.TextField;
import javafx.scene.control.ToggleButton;
import javafx.scene.input.MouseEvent;
import javafx.scene.layout.BorderPane;
import javafx.scene.web.WebView;
import org.commonmark.renderer.html.HtmlRenderer;
import org.controlsfx.control.CheckComboBox;
import org.controlsfx.control.PopOver;
import org.controlsfx.control.SearchableComboBox;
import org.slf4j.Logger;
import org.slf4j.LoggerFactory;
import qupath.ext.instanseg.core.InstanSeg;
import qupath.ext.instanseg.core.InstanSegModel;
import qupath.ext.instanseg.core.PytorchManager;
import qupath.fx.dialogs.Dialogs;
import qupath.fx.dialogs.FileChoosers;
import qupath.fx.utils.FXUtils;
import qupath.lib.common.ThreadTools;
import qupath.lib.display.ChannelDisplayInfo;
import qupath.lib.gui.QuPathGUI;
import qupath.lib.gui.TaskRunnerFX;
import qupath.lib.gui.tools.GuiTools;
import qupath.lib.gui.tools.WebViews;
import qupath.lib.images.ImageData;
import qupath.lib.images.servers.ImageServer;
import qupath.lib.objects.PathObject;
import qupath.lib.plugins.workflow.DefaultScriptableWorkflowStep;

import java.awt.image.BufferedImage;
import java.io.File;
import java.io.IOException;
import java.net.URI;
import java.net.URL;
import java.net.http.HttpClient;
import java.net.http.HttpRequest;
import java.net.http.HttpResponse;
import java.nio.file.Files;
import java.nio.file.Path;
import java.util.ArrayList;
import java.util.Arrays;
import java.util.Collection;
import java.util.Date;
import java.util.HashSet;
import java.util.List;
import java.util.Objects;
import java.util.Optional;
import java.util.ResourceBundle;
import java.util.Set;
import java.util.concurrent.ExecutorService;
import java.util.concurrent.Executors;
import java.util.concurrent.FutureTask;
import java.util.stream.IntStream;

/**
 * Controller for UI pane contained in instanseg_control.fxml
 */
public class InstanSegController extends BorderPane {
    private static final Logger logger = LoggerFactory.getLogger(InstanSegController.class);
    private static final ResourceBundle resources = ResourceBundle.getBundle("qupath.ext.instanseg.ui.strings");

    @FXML
    private CheckComboBox<ChannelSelectItem> comboChannels;
    @FXML
    private TextField tfModelDirectory;
    @FXML
    private SearchableComboBox<InstanSegModel> modelChoiceBox;
    @FXML
    private Button runButton;
    @FXML
    private Button downloadButton;
    @FXML
    private Label labelMessage;
    @FXML
    private ChoiceBox<String> deviceChoices;
    @FXML
    private ChoiceBox<Integer> tileSizeChoiceBox;
    @FXML
    private Spinner<Integer> threadSpinner;
    @FXML
    private ToggleButton selectAllAnnotationsButton;
    @FXML
    private ToggleButton selectAllTMACoresButton;
    @FXML
    private CheckBox nucleiOnlyCheckBox;
    @FXML
    private CheckBox makeMeasurementsCheckBox;
    @FXML
    private Button infoButton;

    private final ExecutorService pool = Executors.newSingleThreadExecutor(ThreadTools.createThreadFactory("instanseg", true));
    private final QuPathGUI qupath;
    private ObjectProperty<FutureTask<?>> pendingTask = new SimpleObjectProperty<>();
    private MessageTextHelper messageTextHelper;

    private final BooleanProperty needsUpdating = new SimpleBooleanProperty();
    private final Watcher watcher = new Watcher(modelChoiceBox);
    private ExecutorService executor;

    /**
     * Create an instance of the InstanSeg GUI pane.
     * @param qupath The QuPath GUI it should be attached to.
     * @return A handle on the UI element.
     * @throws IOException If the FXML or resources fail to load.
     */
    public static InstanSegController createInstance(QuPathGUI qupath) throws IOException {
        return new InstanSegController(qupath);
    }

    private InstanSegController(QuPathGUI qupath) throws IOException {
        this.qupath = qupath;
        var url = InstanSegController.class.getResource("instanseg_control.fxml");
        FXMLLoader loader = new FXMLLoader(url, resources);
        loader.setRoot(this);
        loader.setController(this);
        loader.load();

        configureMessageLabel();
        configureTileSizes();
        configureDeviceChoices();
        configureModelChoices();
        configureSelectButtons();
        configureRunning();
        configureThreadSpinner();

        configureChannelPicker();
    }


    void interrupt() {
        watcher.interrupt();
    }

    /**
     * Open the model directory in the system file browser when double-clicked.
     * @param event
     */
    @FXML
    void handleModelDirectoryLabelClick(MouseEvent event) {
        if (event.getClickCount() != 2) {
            return;
        }
        var path = InstanSegPreferences.modelDirectoryProperty().get();
        if (path == null || path.isEmpty()) {
            return;
        }
        var file = new File(path);
        if (file.exists()) {
            GuiTools.browseDirectory(file);
        } else {
            logger.debug("Can't browse directory for {}", file);
        }
    }

    @FXML
    void promptForModelDirectory() {
        promptToUpdateDirectory(InstanSegPreferences.modelDirectoryProperty());
    }


    private void configureChannelPicker() {
        updateChannelPicker(qupath.getImageData());
        qupath.imageDataProperty().addListener((v, o, n) -> updateChannelPicker(n));
        comboChannels.setTitle(getCheckComboBoxText(comboChannels));
        comboChannels.getItems().addListener((ListChangeListener<ChannelSelectItem>) c -> {
            comboChannels.setTitle(getCheckComboBoxText(comboChannels));
        });
        comboChannels.getCheckModel().getCheckedItems().addListener((ListChangeListener<ChannelSelectItem>) c -> {
            comboChannels.setTitle(getCheckComboBoxText(comboChannels));
        });
        FXUtils.installSelectAllOrNoneMenu(comboChannels);
        addSetFromVisible(comboChannels);
    }


    private void updateChannelPicker(ImageData<BufferedImage> imageData) {
        if (imageData == null) {
            return;
        }
        comboChannels.getCheckModel().clearChecks();
        comboChannels.getItems().clear();
        comboChannels.getItems().setAll(getAvailableChannels(imageData));
        if (imageData.isBrightfield()) {
            comboChannels.getCheckModel().checkIndices(IntStream.range(0, 3).toArray());
            var model = modelChoiceBox.getSelectionModel().selectedItemProperty().get();
            if (model != null && model.isDownloaded()) {
                var modelChannels = model.getNumChannels();
                if (modelChannels.isPresent()) {
                    int nModelChannels = modelChannels.get();
                    if (nModelChannels != Integer.MAX_VALUE) {
                        comboChannels.getCheckModel().clearChecks();
                        comboChannels.getCheckModel().checkIndices(0, 1, 2);
                    }
                }

            }
        } else {
            comboChannels.getCheckModel().checkIndices(IntStream.range(0, imageData.getServer().nChannels()).toArray());
        }
    }

    private static String getCheckComboBoxText(CheckComboBox<ChannelSelectItem> comboBox) {
        int n = comboBox.getCheckModel().getCheckedItems().stream()
                .filter(Objects::nonNull)
                .toList()
                .size();
        if (n == 0)
            return resources.getString("ui.options.noChannelSelected");
        if (n == 1)
            return resources.getString("ui.options.oneChannelSelected");
        return String.format(resources.getString("ui.options.nChannelSelected"), n);
    }

    /**
     * Add an option to the ContextMenu of the CheckComboBox to select all
     * currently-visible channels.
     * <p>
     * Particularly useful for images with many channels - it's possible
     * to preview a subset of channels using the brightness and contrast
     * window, and to then transfer this selection to InstanSeg by simply
     * right-clicking and choosing "Set from visible".
     * @param comboChannels The CheckComboBox for selecting channels.
     */
    private void addSetFromVisible(CheckComboBox<ChannelSelectItem> comboChannels) {
        var mi = new MenuItem();
        mi.setText("Set from visible");
        mi.setOnAction(e -> {
            comboChannels.getCheckModel().clearChecks();
            var activeChannels = qupath.getViewer().getImageDisplay().selectedChannels();
            var channelNames = activeChannels.stream()
                    .map(ChannelDisplayInfo::getName)
                    .toList();
            if (qupath.getImageData() != null && !qupath.getImageData().getServer().isRGB()) {
                channelNames = channelNames.stream()
                        .map(s -> s.replaceAll(" \\(C\\d+\\)$", ""))
                        .toList();
            }
            var comboItems = comboChannels.getItems();
            for (int i = 0; i < comboItems.size(); i++) {
                if (channelNames.contains(comboItems.get(i).getName())) {
                    comboChannels.getCheckModel().check(i);
                }
            }
        });
        qupath.imageDataProperty().addListener((v, o, n) -> {
            if (n == null) {
                return;
            }
            mi.setDisable(n.isBrightfield());
        });
        if (qupath.getImageData() != null) {
            mi.setDisable(qupath.getImageData().isBrightfield());
        }
        comboChannels.getContextMenu().getItems().add(mi);
    }

    private static Collection<ChannelSelectItem> getAvailableChannels(ImageData<?> imageData) {
        List<ChannelSelectItem> list = new ArrayList<>();
        Set<String> names = new HashSet<>();
        var server = imageData.getServer();
        int i = 1;
        boolean hasDuplicates = false;
        ChannelSelectItem item;
        for (var channel : server.getMetadata().getChannels()) {
            var name = channel.getName();
            if (names.contains(name)) {
                logger.warn("Found duplicate channel name! Channel " + i + " (name '" + name + "').");
                logger.warn("Using channel indices instead of names because of duplicated channel names.");
                hasDuplicates = true;
            }
            names.add(name);
            if (hasDuplicates) {
                item = new ChannelSelectItem(name, i - 1);
            } else {
                item = new ChannelSelectItem(name);
            }
            list.add(item);
            i++;
        }
        var stains = imageData.getColorDeconvolutionStains();
        if (stains != null) {
            for (i = 1; i < 4; i++) {
                list.add(new ChannelSelectItem(stains, i));
            }
        }
        return list;
    }

    private void configureThreadSpinner() {
        SpinnerValueFactory.IntegerSpinnerValueFactory factory = (SpinnerValueFactory.IntegerSpinnerValueFactory) threadSpinner.getValueFactory();
        factory.setMax(Runtime.getRuntime().availableProcessors());
        threadSpinner.getValueFactory().valueProperty().bindBidirectional(InstanSegPreferences.numThreadsProperty());
    }

    private void configureRunning() {
        runButton.disableProperty().bind(
                qupath.imageDataProperty().isNull()
                        .or(pendingTask.isNotNull())
                        .or(messageTextHelper.hasWarning())
                        .or(deviceChoices.getSelectionModel().selectedItemProperty().isNull())
                        .or(Bindings.createBooleanBinding(() -> {
                            var model = modelChoiceBox.getSelectionModel().selectedItemProperty().get();
                            if (model == null) {
                                return true;
                            }
                            if (!model.isDownloaded()) return false; // to enable "download and run"
                            return false;
                        }, modelChoiceBox.getSelectionModel().selectedItemProperty(), needsUpdating))
        );
        pendingTask.addListener((observable, oldValue, newValue) -> {
            if (newValue != null) {
                pool.execute(newValue);
            }
        });
    }

    private void configureModelChoices() {
        tfModelDirectory.textProperty().bindBidirectional(InstanSegPreferences.modelDirectoryProperty());
        handleModelDirectory(tfModelDirectory.getText());
        addRemoteModels(modelChoiceBox);
        tfModelDirectory.textProperty().addListener((v, o, n) -> {
            watcher.unregister(Path.of(o));
            handleModelDirectory(n);
            addRemoteModels(modelChoiceBox);
        });
        modelChoiceBox.getSelectionModel().selectedItemProperty().addListener((v, o, n) -> {
            if (n == null) return;
            downloadButton.setDisable(n.isDownloaded());
            infoButton.setDisable(!n.isDownloaded());
            if (!n.isDownloaded() || qupath.getImageData() == null) return;
            var numChannels = n.getNumChannels();
            if (qupath.getImageData().isBrightfield() && numChannels.isPresent() && numChannels.get() != Integer.MAX_VALUE) {
                comboChannels.getCheckModel().clearChecks();
                comboChannels.getCheckModel().checkIndices(0, 1, 2);
            }
        });
        downloadButton.setOnAction(e -> {
            try {
                var model = modelChoiceBox.getSelectionModel().getSelectedItem();
                model.download();
                Dialogs.showInfoNotification(resources.getString("title"),
                        String.format(resources.getString("ui.popup.available"), model.getName()));
                infoButton.setDisable(false);
                downloadButton.setDisable(true);
                needsUpdating.set(!needsUpdating.get());
            } catch (IOException ex) {
                throw new RuntimeException(ex);
            }
        });
        WebView webView = WebViews.create(true);
        PopOver infoPopover = new PopOver(webView);
        infoButton.setOnAction(e -> {
            parseMarkdown(modelChoiceBox.getSelectionModel().getSelectedItem(), webView, infoButton, infoPopover);
        });
    }


    private static void parseMarkdown(InstanSegModel model, WebView webView, Button infoButton, PopOver infoPopover) {
        Optional<String> readme = model.getREADME();
        if (readme.isEmpty()) return;
        String body = readme.get();

        // Parse the initial markdown only, to extract any YAML front matter
        var parser = org.commonmark.parser.Parser.builder().build();
        var doc = parser.parse(body);

        // If the markdown doesn't start with a title, pre-pending the model title & description (if available)
        if (!body.startsWith("#")) {
            var sb = new StringBuilder();
            sb.append("## ").append(model.getName()).append("\n\n");
            sb.append("----\n\n");
            doc.prependChild(parser.parse(sb.toString()));
        }
        webView.getEngine().loadContent(HtmlRenderer.builder().build().render(doc));
        infoPopover.show(infoButton);
    }

    private static void addRemoteModels(ComboBox<InstanSegModel> comboBox) {
        var releases = getReleases();
        if (releases.isEmpty()) {
            logger.info("No releases found");
            return;
        }
        var release = releases.getFirst();
        var assets = getAssets(release);
        assets.forEach(asset -> {
            comboBox.getItems().add(
                    InstanSegModel.fromURL(
                            asset.name.replace(".zip", ""),
                            asset.browser_download_url,
                            Path.of(InstanSegPreferences.modelDirectoryProperty().get())));
        });
    }


    private void configureTileSizes() {
        // Because of the use of 32-bit signed ints for coordinates of the intermediate sparse matrix,
        // we can't have very large tile sizes.
        // We can estimate the total number of instances supported as 2^31 / (tileSize^2) -
        // if we have large tiles, we likely have many instances and we can have errors.
        tileSizeChoiceBox.getItems().addAll(128, 256, 512, 1024);
        tileSizeChoiceBox.getSelectionModel().select(Integer.valueOf(256));
        tileSizeChoiceBox.setValue(InstanSegPreferences.tileSizeProperty().getValue());
        tileSizeChoiceBox.valueProperty().addListener((v, o, n) -> InstanSegPreferences.tileSizeProperty().set(n));
    }

    private void configureSelectButtons() {
        selectAllAnnotationsButton.disableProperty().bind(qupath.imageDataProperty().isNull());
        selectAllTMACoresButton.disableProperty().bind(qupath.imageDataProperty().isNull());
        overrideToggleSelected(selectAllAnnotationsButton);
        overrideToggleSelected(selectAllTMACoresButton);
    }

    // Hack to prevent the toggle buttons from staying selected
    // This allows us to use a segmented button with the appearance of regular, non-toggle buttons
    private static void overrideToggleSelected(ToggleButton button) {
        button.selectedProperty().addListener((value, oldValue, newValue) -> button.setSelected(false));
    }

    private void handleModelDirectory(String n) {
        if (n == null) return;
        var path = Path.of(n);
        if (Files.exists(path) && Files.isDirectory(path)) {
            try {
                var localPath = path.resolve("local");
                watcher.register(localPath); // todo: unregister
                addModelsFromPath(localPath, modelChoiceBox);
            } catch (IOException e) {
                logger.error("Unable to watch directory", e);
            }
        }
    }

    private void configureDeviceChoices() {
        deviceChoices.disableProperty().bind(Bindings.size(deviceChoices.getItems()).isEqualTo(0));
        addDeviceChoices();
        // Don't bind property for now, since this would cause trouble if the InstanSegPreferences.preferredDeviceProperty() is
        // changed elsewhere
        deviceChoices.getSelectionModel().selectedItemProperty().addListener(
                (value, oldValue, newValue) -> InstanSegPreferences.preferredDeviceProperty().set(newValue));
    }

    private void addDeviceChoices() {
        var available = PytorchManager.getAvailableDevices();
        deviceChoices.getItems().setAll(available);
        var selected = InstanSegPreferences.preferredDeviceProperty().get();
        if (available.contains(selected)) {
            deviceChoices.getSelectionModel().select(selected);
        } else {
            deviceChoices.getSelectionModel().selectFirst();
        }
    }

    private void configureMessageLabel() {
        messageTextHelper = new MessageTextHelper(modelChoiceBox, deviceChoices, comboChannels, needsUpdating);
        labelMessage.textProperty().bind(messageTextHelper.messageLabelText());
        if (messageTextHelper.hasWarning().get()) {
            labelMessage.getStyleClass().setAll("warning-message");
        } else {
            labelMessage.getStyleClass().setAll("standard-message");
        }
        messageTextHelper.hasWarning().addListener((observable, oldValue, newValue) -> {
            if (newValue)
                labelMessage.getStyleClass().setAll("warning-message");
            else
                labelMessage.getStyleClass().setAll("standard-message");
        });
    }

    static void addModelsFromPath(Path path, ComboBox<InstanSegModel> box) {
        if (path == null || !Files.exists(path) || !Files.isDirectory(path)) return;
        // See https://github.com/controlsfx/controlsfx/issues/1320
        box.setItems(FXCollections.observableArrayList());
        try (var ps = Files.list(path)) {
            for (var file: ps.toList()) {
                if (InstanSegModel.isValidModel(file)) {
                    box.getItems().add(InstanSegModel.fromPath(file));
                }
            }
        } catch (IOException e) {
            logger.error("Unable to list directory", e);
        }
    }

    void restart() {
        executor = Executors.newSingleThreadExecutor();
        executor.submit(watcher::processEvents);
    }

    @FXML
    private void runInstanSeg() {
        if (!PytorchManager.hasPyTorchEngine()) {
            if (!Dialogs.showConfirmDialog(resources.getString("title"), resources.getString("ui.pytorch"))) {
                Dialogs.showWarningNotification(resources.getString("title"), resources.getString("ui.pytorch-popup"));
                return;
            }
        }
        ImageServer<?> server = qupath.getImageData().getServer();
        List<ChannelSelectItem> selectedChannels = comboChannels
                .getCheckModel().getCheckedItems()
                .stream()
                .filter(Objects::nonNull)
                .toList();


        var model = modelChoiceBox.getSelectionModel().getSelectedItem();
        if (!model.isDownloaded()) {
            if (!Dialogs.showYesNoDialog(resources.getString("title"), resources.getString("ui.model-popup"))) return;
            Dialogs.showInfoNotification(resources.getString("title"), String.format(resources.getString("ui.popup.fetching"), model.getName()));
            try {
                model.download();
            } catch (IOException e) {
                Dialogs.showErrorNotification(resources.getString("title"), resources.getString("error.downloading"));
                return;
            }
        }

        int imageChannels = selectedChannels.size();
        var modelChannels = model.getNumChannels();
        if (!modelChannels.isPresent()) {
            Dialogs.showErrorNotification(resources.getString("title"), resources.getString("error.fetching"));
            return;
        }
        int nModelChannels = modelChannels.get();
        if (!(nModelChannels == Integer.MAX_VALUE || nModelChannels != imageChannels)) {
            Dialogs.showErrorNotification(resources.getString("title"), String.format(
                    resources.getString("ui.error.num-channels-dont-match"),
                    nModelChannels, imageChannels));
            return;
        }

        var task = new InstanSegTask(server, model, selectedChannels);
        pendingTask.set(task);
        // Reset the pending task when it completes (either successfully or not)
        task.stateProperty().addListener((observable, oldValue, newValue) -> {
            if (Set.of(Worker.State.CANCELLED, Worker.State.SUCCEEDED, Worker.State.FAILED).contains(newValue)) {
                if (pendingTask.get() == task)
                    pendingTask.set(null);
            }
        });
    }

    private class InstanSegTask extends Task<Void> {

        private final List<ChannelSelectItem> channels;
        private final ImageServer<?> server;
        private final InstanSegModel model;

        InstanSegTask(ImageServer<?> server, InstanSegModel model, List<ChannelSelectItem> channels) {
            this.server = server;
            this.model = model;
            this.channels = channels;
        }


        @Override
        protected Void call() {
            // Ensure PyTorch engine is available
            if (!PytorchManager.hasPyTorchEngine()) {
                downloadPyTorch();
            }
            var taskRunner = new TaskRunnerFX(
                    QuPathGUI.getInstance(),
                    InstanSegPreferences.numThreadsProperty().getValue());

            var imageData = qupath.getImageData();
            var selectedObjects = imageData.getHierarchy().getSelectionModel().getSelectedObjects();
            Optional<Double> pixelSize = model.getPixelSizeX();
            Optional<Path> path = model.getPath();
            if (pixelSize.isEmpty() || path.isEmpty()) {
                Dialogs.showErrorNotification(resources.getString("title"), resources.getString("error.querying-local"));
            }

            var instanSeg = InstanSeg.builder()
                    .model(model)
                    .imageData(imageData)
                    .device(deviceChoices.getSelectionModel().getSelectedItem())
                    .numOutputChannels(nucleiOnlyCheckBox.isSelected() ? 1 : 2)
                    .channels(channels.stream().map(ChannelSelectItem::getTransform).toList())
                    .tileDims(InstanSegPreferences.tileSizeProperty().get())
<<<<<<< HEAD
                    .downsample(pixelSize.get() / (double) server.getPixelCalibration().getAveragedPixelSize())
=======
                    .downsample(model.getPixelSizeX() / (double) server.getPixelCalibration().getAveragedPixelSize())
//                    .outputAnnotations()
>>>>>>> 12da68bd
                    .taskRunner(taskRunner)
                    .build();

            boolean makeMeasurements = makeMeasurementsCheckBox.isSelected();
            String cmd = String.format("""
                            qupath.ext.instanseg.core.InstanSeg.builder()
                                .modelPath("%s")
                                .device("%s")
                                .numOutputChannels(%d)
                                .channels(%s)
                                .tileDims(%d)
                                .downsample(%f)
                                .nThreads(%d)
                                .build()
                                .%s
                            """,
                            path,
                            deviceChoices.getSelectionModel().getSelectedItem(),
                            nucleiOnlyCheckBox.isSelected() ? 1 : 2,
                            ChannelSelectItem.toConstructorString(channels),
                            InstanSegPreferences.tileSizeProperty().get(),
<<<<<<< HEAD
                            pixelSize.get() / (double) server.getPixelCalibration().getAveragedPixelSize(),
                            InstanSegPreferences.numThreadsProperty().getValue()
=======
                            model.getPixelSizeX() / (double) server.getPixelCalibration().getAveragedPixelSize(),
                            InstanSegPreferences.numThreadsProperty().getValue(),
                            makeMeasurements ? "detectObjectsAndMeasure()" : "detectObjects()"
>>>>>>> 12da68bd
                    );
            if (makeMeasurements) {
                instanSeg.detectObjectsAndMeasure(selectedObjects);
            } else {
                instanSeg.detectObjects(selectedObjects);
            }
            imageData.getHierarchy().fireHierarchyChangedEvent(this);
            imageData.getHistoryWorkflow()
                    .addStep(
                            new DefaultScriptableWorkflowStep(resources.getString("workflow.title"), cmd)
                    );
            if (model.nFailed() > 0) {
                var errorMessage = String.format(resources.getString("error.tiles-failed"), model.nFailed());
                logger.error(errorMessage);
                Dialogs.showErrorMessage(resources.getString("title"), errorMessage);
            }
            return null;
        }
    }

    private void downloadPyTorch() {
        Platform.runLater(() -> Dialogs.showInfoNotification(resources.getString("title"), resources.getString("ui.pytorch-downloading")));
        PytorchManager.getEngineOnline();
        Platform.runLater(this::addDeviceChoices);
    }


    @FXML
    private void selectAllAnnotations() {
        var hierarchy = qupath.getImageData().getHierarchy();
        hierarchy.getSelectionModel().setSelectedObjects(hierarchy.getAnnotationObjects(), null);
    }

    @FXML
    private void selectAllTMACores() {
        var hierarchy = qupath.getImageData().getHierarchy();
        hierarchy.getSelectionModel().setSelectedObjects(hierarchy.getTMAGrid().getTMACoreList(), null);
    }

    private void promptToUpdateDirectory(StringProperty dirPath) {
        var modelDirPath = dirPath.get();
        var dir = modelDirPath == null || modelDirPath.isEmpty() ? null : new File(modelDirPath);
        if (dir != null) {
            if (dir.isFile())
                dir = dir.getParentFile();
            else if (!dir.exists())
                dir = null;
        }
        var newDir = FileChoosers.promptForDirectory(
                FXUtils.getWindow(tfModelDirectory), // Get window from any node here
                resources.getString("ui.model-directory.choose-directory"),
                dir);
        if (newDir == null)
            return;
        dirPath.set(newDir.getAbsolutePath());
    }


    private static class GitHubRelease {
        String tag_name;
        String name;
        Date published_at;
        GitHubAsset[] assets;
        String body;

        String getName() {
            return name;
        }
        String getBody() {
            return body;
        }
        Date getDate() {
            return published_at;
        }
        String getTag() {
            return tag_name;
        }

        @Override
        public String toString() {
            return name + " with assets:" + Arrays.toString(assets);
        }
    }

    private static class GitHubAsset {
        String name;
        String content_type;
        URL browser_download_url;
        @Override
        public String toString() {
            return name;
        }

        String getType() {
            return content_type;
        }

        URL getUrl() {
            return browser_download_url;
        }

        public String getName() {
            return name;
        }
    }

    private static List<GitHubRelease> getReleases() {
        String uString = "https://api.github.com/repos/instanseg/InstanSeg/releases";
        HttpRequest request = HttpRequest.newBuilder()
                .uri(URI.create(uString))
                .GET()
                .build();
        String response;
        try (HttpClient client = HttpClient.newHttpClient()) {
            response = client.send(request, HttpResponse.BodyHandlers.ofString()).body();
        } catch (IOException | InterruptedException e) {
            logger.error("Unable to fetch GitHub release information", e);
            return List.of();
        }
        Gson gson = new Gson();
        var releases = gson.fromJson(response, GitHubRelease[].class);
        if (!(releases.length > 0)) {
            return List.of();
        }
        return List.of(releases);
    }

    private static List<GitHubAsset> getAssets(GitHubRelease release) {
        var assets = Arrays.stream(release.assets)
                .filter(a -> a.getType().equals("application/zip"))
                .toList();
        if (assets.isEmpty()) {
            logger.info("No valid assets identified for {}", release.name);
        } else if (assets.size() > 1) {
            logger.info("More than one matching model: {}", release.name);
        }
        return assets;
    }
}<|MERGE_RESOLUTION|>--- conflicted
+++ resolved
@@ -601,12 +601,7 @@
                     .numOutputChannels(nucleiOnlyCheckBox.isSelected() ? 1 : 2)
                     .channels(channels.stream().map(ChannelSelectItem::getTransform).toList())
                     .tileDims(InstanSegPreferences.tileSizeProperty().get())
-<<<<<<< HEAD
                     .downsample(pixelSize.get() / (double) server.getPixelCalibration().getAveragedPixelSize())
-=======
-                    .downsample(model.getPixelSizeX() / (double) server.getPixelCalibration().getAveragedPixelSize())
-//                    .outputAnnotations()
->>>>>>> 12da68bd
                     .taskRunner(taskRunner)
                     .build();
 
@@ -628,14 +623,8 @@
                             nucleiOnlyCheckBox.isSelected() ? 1 : 2,
                             ChannelSelectItem.toConstructorString(channels),
                             InstanSegPreferences.tileSizeProperty().get(),
-<<<<<<< HEAD
                             pixelSize.get() / (double) server.getPixelCalibration().getAveragedPixelSize(),
                             InstanSegPreferences.numThreadsProperty().getValue()
-=======
-                            model.getPixelSizeX() / (double) server.getPixelCalibration().getAveragedPixelSize(),
-                            InstanSegPreferences.numThreadsProperty().getValue(),
-                            makeMeasurements ? "detectObjectsAndMeasure()" : "detectObjects()"
->>>>>>> 12da68bd
                     );
             if (makeMeasurements) {
                 instanSeg.detectObjectsAndMeasure(selectedObjects);
