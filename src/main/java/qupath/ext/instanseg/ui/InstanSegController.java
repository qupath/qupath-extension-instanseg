--- conflicted
+++ resolved
@@ -9,6 +9,7 @@
 import javafx.beans.property.ObjectProperty;
 import javafx.beans.property.SimpleIntegerProperty;
 import javafx.beans.property.SimpleObjectProperty;
+import javafx.beans.property.StringProperty;
 import javafx.beans.value.ObservableValue;
 import javafx.collections.FXCollections;
 import javafx.concurrent.Task;
@@ -45,9 +46,7 @@
 import qupath.lib.objects.hierarchy.PathObjectHierarchy;
 import qupath.lib.objects.hierarchy.events.PathObjectSelectionListener;
 import qupath.lib.scripting.QP;
-import qupath.fx.dialogs.FileChoosers;
-
-import java.io.File;
+
 import java.awt.image.BufferedImage;
 import java.io.File;
 import java.io.IOException;
@@ -656,11 +655,6 @@
 
     }
 
-<<<<<<< HEAD
-    @FXML
-    public void promptForModelDirectory() {
-        var modelDirPath = InstanSegPreferences.modelDirectoryProperty().get();
-=======
     /**
      * Open the model directory in the system file browser when double-clicked.
      * @param event
@@ -686,7 +680,6 @@
 
     private void promptToUpdateDirectory(StringProperty dirPath) {
         var modelDirPath = dirPath.get();
->>>>>>> 15ef5e15
         var dir = modelDirPath == null || modelDirPath.isEmpty() ? null : new File(modelDirPath);
         if (dir != null) {
             if (dir.isFile())
@@ -700,10 +693,6 @@
                 dir);
         if (newDir == null)
             return;
-<<<<<<< HEAD
-        InstanSegPreferences.modelDirectoryProperty().set(newDir.getAbsolutePath());
-=======
         dirPath.set(newDir.getAbsolutePath());
->>>>>>> 15ef5e15
     }
 }