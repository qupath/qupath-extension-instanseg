--- conflicted
+++ resolved
@@ -28,11 +28,8 @@
 import org.controlsfx.control.SearchableComboBox;
 import org.slf4j.Logger;
 import org.slf4j.LoggerFactory;
-<<<<<<< HEAD
 import qupath.ext.instanseg.core.DetectionMeasurer;
-=======
 import qupath.ext.instanseg.core.InstanSeg;
->>>>>>> 2178f9f3
 import qupath.ext.instanseg.core.InstanSegModel;
 import qupath.fx.dialogs.Dialogs;
 import qupath.fx.dialogs.FileChoosers;
@@ -44,12 +41,8 @@
 import qupath.lib.gui.tools.GuiTools;
 import qupath.lib.images.ImageData;
 import qupath.lib.images.servers.ImageServer;
-<<<<<<< HEAD
 import qupath.lib.objects.PathObject;
-import qupath.lib.scripting.QP;
-=======
 import qupath.lib.plugins.workflow.DefaultScriptableWorkflowStep;
->>>>>>> 2178f9f3
 
 import java.awt.image.BufferedImage;
 import java.io.File;
@@ -374,47 +367,7 @@
                 .filter(Objects::nonNull)
                 .toList();
 
-<<<<<<< HEAD
-        var task = new Task<Void>() {
-            @Override
-            protected Void call() {
-                // Ensure PyTorch engine is available
-                if (!PytorchManager.hasPyTorchEngine()) {
-                    downloadPyTorch();
-                }
-                var objects = QP.getSelectedObjects();
-                var imageData = QP.getCurrentImageData();
-                try {
-                    model.runInstanSeg(
-                            objects,
-                            imageData,
-                            selectedChannels,
-                            InstanSegPreferences.tileSizeProperty().get(),
-                            model.getPixelSizeX() / (double) server.getPixelCalibration().getAveragedPixelSize(),
-                            deviceChoices.getSelectionModel().getSelectedItem(),
-                            nucleiOnlyCheckBox.isSelected(),
-                            QPEx.createTaskRunner(InstanSegPreferences.numThreadsProperty().getValue()));
-                } catch (ModelNotFoundException | MalformedModelException |
-                         IOException | InterruptedException e) {
-                    Dialogs.showErrorMessage("Unable to run InstanSeg", e);
-                    logger.error("Unable to run InstanSeg", e);
-                }
-                for (PathObject po: objects) {
-                    makeMeasurements(imageData, po.getChildObjects(), model);
-                }
-                QP.fireHierarchyUpdate();
-                if (model.nFailed() > 0) {
-                    var errorMessage = String.format(resources.getString("error.tiles-failed"), model.nFailed());
-                    logger.error(errorMessage);
-                    Dialogs.showErrorMessage(resources.getString("title"),
-                            errorMessage);
-                }
-                return null;
-            }
-        };
-=======
         var task = new InstanSegTask(server, model, selectedChannels);
->>>>>>> 2178f9f3
         pendingTask.set(task);
         // Reset the pending task when it completes (either successfully or not)
         task.stateProperty().addListener((observable, oldValue, newValue) -> {
@@ -476,9 +429,11 @@
                     QuPathGUI.getInstance(),
                     InstanSegPreferences.numThreadsProperty().getValue());
 
+            var imageData = qupath.getImageData();
+            var selectedObjects = qupath.getImageData().getHierarchy().getSelectionModel().getSelectedObjects();
             var instanSeg = InstanSeg.builder()
                     .model(model)
-                    .imageData(qupath.getImageData())
+                    .imageData(imageData)
                     .device(deviceChoices.getSelectionModel().getSelectedItem())
                     .numOutputChannels(nucleiOnlyCheckBox.isSelected() ? 1 : 2)
                     .channels(channels.stream().map(ChannelSelectItem::getTransform).toList())
@@ -486,8 +441,11 @@
                     .downsample(model.getPixelSizeX() / (double) server.getPixelCalibration().getAveragedPixelSize())
                     .taskRunner(taskRunner)
                     .build();
-            instanSeg.detectObjects();
+            instanSeg.detectObjects(selectedObjects);
             qupath.getImageData().getHierarchy().fireHierarchyChangedEvent(this);
+            for (PathObject po: selectedObjects) {
+                makeMeasurements(imageData, po.getChildObjects(), model);
+            }
             if (model.nFailed() > 0) {
                 var errorMessage = String.format(resources.getString("error.tiles-failed"), model.nFailed());
                 logger.error(errorMessage);
