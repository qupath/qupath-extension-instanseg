--- conflicted
+++ resolved
@@ -4,11 +4,7 @@
 import javafx.beans.property.ObjectProperty;
 import javafx.beans.property.SimpleObjectProperty;
 import javafx.beans.property.StringProperty;
-<<<<<<< HEAD
-import javafx.beans.value.ObservableValue;
 import javafx.collections.FXCollections;
-=======
->>>>>>> 5fe05d13
 import javafx.concurrent.Task;
 import javafx.concurrent.Worker;
 import javafx.fxml.FXML;
@@ -175,28 +171,17 @@
         Set<String> names = new HashSet<>();
         var server = imageData.getServer();
         int i = 1;
-<<<<<<< HEAD
-        boolean duplicates = false;
-=======
         boolean hasDuplicates = false;
->>>>>>> 5fe05d13
         for (var channel : server.getMetadata().getChannels()) {
             var name = channel.getName();
             var transform = ColorTransforms.createChannelExtractor(name);
             if (names.contains(name)) {
                 logger.warn("Found duplicate channel name! Channel " + i + " (name '" + name + "').");
                 logger.warn("Using channel indices instead of names because of duplicated channel names.");
-<<<<<<< HEAD
-                duplicates = true;
-            }
-            names.add(name);
-            if (duplicates) {
-=======
                 hasDuplicates = true;
             }
             names.add(name);
             if (hasDuplicates) {
->>>>>>> 5fe05d13
                 transform = ColorTransforms.createChannelExtractor(i - 1);
             }
             if (!server.isRGB()) {
@@ -415,8 +400,4 @@
         dirPath.set(newDir.getAbsolutePath());
     }
 
-<<<<<<< HEAD
-
-=======
->>>>>>> 5fe05d13
 }