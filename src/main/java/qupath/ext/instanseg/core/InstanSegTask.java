--- conflicted
+++ resolved
@@ -34,45 +34,27 @@
 
 public class InstanSegTask extends Task<Void> {
     private static final Logger logger = LoggerFactory.getLogger(InstanSegTask.class);
-<<<<<<< HEAD
     private int tileSize, nThreads;
     private List<ColorTransforms.ColorTransform> channels;
     private int padding;
     private double downsample;
-=======
-    private final int tileSize, nThreads;
-    private final List<ColorTransforms.ColorTransform> channels;
-    private final double downsample;
->>>>>>> cf897ee0
     private final Path modelPath;
     private String deviceName;
     private double boundaryThreshold;
     private double overlapTolerance;
     private boolean nucleusOnly;
 
-<<<<<<< HEAD
     public InstanSegTask(Path modelPath) {
         this.modelPath = modelPath;
     }
 
     public InstanSegTask tileSize(int tileSize) {
-=======
-    public InstanSegTask(Path modelPath,
-                         List<ColorTransforms.ColorTransform> channels,
-                         int tileSize,
-                         int nThreads,
-                         double downsample,
-                         String deviceName) {
-        this.modelPath = modelPath;
-        this.channels = channels;
->>>>>>> cf897ee0
         this.tileSize = tileSize;
         return this;
     }
 
     public InstanSegTask nThreads(int nThreads) {
         this.nThreads = nThreads;
-<<<<<<< HEAD
         return this;
     }
 
@@ -92,9 +74,6 @@
     }
 
     public InstanSegTask deviceName(String deviceName) {
-=======
-        this.downsample = downsample;
->>>>>>> cf897ee0
         this.deviceName = deviceName;
         return this;
     }
@@ -126,12 +105,6 @@
             // TODO: Set path! (unsure what path this comment refers to, so not removing...)
             var imageData = QP.getCurrentImageData();
 
-<<<<<<< HEAD
-            // todo: based on pixel size
-            // double downsample = 0.5 / imageData.getServer().getPixelCalibration().getAveragedPixelSize().doubleValue();
-
-=======
->>>>>>> cf897ee0
             int inputWidth = tileSize;
             // int inputWidth = 256;
             int inputHeight = inputWidth;
@@ -179,21 +152,12 @@
 
                     var preprocessing = ImageOps.Core.sequential(
                             ImageOps.Core.ensureType(PixelType.FLOAT32),
-<<<<<<< HEAD
-//                             ImageOps.Core.divide(255.0)
-=======
->>>>>>> cf897ee0
                             ImageOps.Normalize.percentile(1, 99, true, 1e-6)
-                            // ImageOps.Core.divide(max)
                     );
                     var predictionProcessor = new TilePredictionProcessor(predictors, baseManager,
                             layout, layoutOutput, preprocessing, inputWidth, inputHeight, padToInputSize);
                     var processor = OpenCVProcessor.builder(predictionProcessor)
                             .imageSupplier((parameters) -> ImageOps.buildImageDataOp(channels).apply(parameters.getImageData(), parameters.getRegionRequest()))
-<<<<<<< HEAD
-                            // .tiler(Tiler.builder(inputWidth-padding*2, inputHeight-padding*2)
-=======
->>>>>>> cf897ee0
                             .tiler(Tiler.builder((int)(downsample * inputWidth-padding*2), (int)(downsample * inputHeight-padding*2))
                                     .alignTopLeft()
                                     .cropTiles(false)
