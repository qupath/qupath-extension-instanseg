--- conflicted
+++ resolved
@@ -31,6 +31,7 @@
 import java.util.Arrays;
 import java.util.Collection;
 import java.util.List;
+import java.util.Optional;
 import java.util.concurrent.ArrayBlockingQueue;
 import java.util.concurrent.BlockingQueue;
 import java.util.stream.IntStream;
@@ -126,7 +127,7 @@
     public void makeMeasurements(ImageData<BufferedImage> imageData, Collection<? extends PathObject> detections) {
         double downsample = model.getPreferredDownsample(imageData.getServer().getPixelCalibration());
         DetectionMeasurer.builder()
-                .pixelSize(downsample)
+                .downsample(downsample)
                 .build()
                 .makeMeasurements(imageData, detections);
     }
@@ -135,8 +136,11 @@
 
         long startTime = System.currentTimeMillis();
 
-        Path modelPath;
-        modelPath = model.getPath().resolve("instanseg.pt");
+        Optional<Path> oModelPath = model.getPath();
+        if (!oModelPath.isPresent()) {
+            return new InstanSegResults(0, 0, 0, 0, 0);
+        }
+        Path modelPath = oModelPath.get().resolve("instanseg.pt");
         int nPredictors = 1; // todo: change me?
 
         // Optionally pad images so that every tile has the required size.
@@ -582,36 +586,4 @@
 
     }
 
-<<<<<<< HEAD
-    /**
-     * Utility function to make measurements for the objects created by InstanSeg.
-     * @param imageData The ImageData for making measurements.
-     * @param detections The objects to measure.
-     */
-    public void makeMeasurements(ImageData<BufferedImage> imageData, Collection<? extends PathObject> detections) {
-        double pxSize = (model.getPixelSizeX().orElse(0.5) + model.getPixelSizeY().orElse(0.5)) / 2.0;  // todo: is this a good default?
-        DetectionMeasurer.builder()
-                .pixelSize(pxSize)
-                .build()
-                .makeMeasurements(imageData, detections);
-    }
-
-
-    private InstanSeg(int tileDims, double downsample, int padding, int boundary, int numOutputChannels, ImageData<BufferedImage> imageData,
-                      Collection<ColorTransforms.ColorTransform> channels, InstanSegModel model, Device device, TaskRunner taskRunner,
-                      Class<? extends PathObject> preferredOutputClass) {
-        this.tileDims = tileDims;
-        this.downsample = downsample;
-        this.padding = padding;
-        this.boundary = boundary;
-        this.numOutputChannels = numOutputChannels;
-        this.imageData = imageData;
-        this.channels = channels;
-        this.model = model;
-        this.device = device;
-        this.taskRunner = taskRunner;
-        this.preferredOutputClass = preferredOutputClass;
-    }
-=======
->>>>>>> 2e6352f4
 }