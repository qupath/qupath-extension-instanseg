package qupath.ext.instanseg.core;

import ai.djl.Device;
import ai.djl.inference.Predictor;
import ai.djl.ndarray.BaseNDManager;
import ai.djl.repository.zoo.Criteria;
import ai.djl.training.util.ProgressBar;
import org.bytedeco.opencv.global.opencv_core;
import org.bytedeco.opencv.opencv_core.Mat;
import org.slf4j.Logger;
import org.slf4j.LoggerFactory;
import qupath.lib.experimental.pixels.OpenCVProcessor;
import qupath.lib.experimental.pixels.OutputHandler;
import qupath.lib.experimental.pixels.Parameters;
import qupath.lib.experimental.pixels.PixelProcessor;
import qupath.lib.experimental.pixels.Processor;
import qupath.lib.images.ImageData;
import qupath.lib.images.servers.ColorTransforms;
import qupath.lib.objects.PathAnnotationObject;
import qupath.lib.objects.PathCellObject;
import qupath.lib.objects.PathDetectionObject;
import qupath.lib.objects.PathObject;
import qupath.lib.objects.PathObjectTools;
import qupath.lib.objects.utils.ObjectMerger;
import qupath.lib.objects.utils.ObjectProcessor;
import qupath.lib.objects.utils.OverlapFixer;
import qupath.lib.objects.utils.Tiler;
import qupath.lib.plugins.TaskRunner;
import qupath.lib.plugins.TaskRunnerUtils;
import qupath.lib.scripting.QP;
import qupath.opencv.ops.ImageOps;

import java.awt.image.BufferedImage;
import java.io.IOException;
import java.nio.file.Path;
import java.util.ArrayList;
import java.util.Arrays;
import java.util.Collection;
import java.util.Collections;
import java.util.List;
import java.util.Objects;
import java.util.Optional;
import java.util.concurrent.ArrayBlockingQueue;
import java.util.concurrent.BlockingQueue;

public class InstanSeg {

    private static final Logger logger = LoggerFactory.getLogger(InstanSeg.class);

    private final int tileDims;
    private final double downsample;
    private final int padding;
    private final int[] outputChannels;
    private final boolean randomColors;
    private final boolean makeMeasurements;
    private final List<ColorTransforms.ColorTransform> inputChannels;
    private final InstanSegModel model;
    private final Device device;
    private final TaskRunner taskRunner;
    private final Class<? extends PathObject> preferredOutputClass;

    // This was previously an adjustable parameter, but it's now fixed at 1 because we handle overlaps differently.
    // However we might want to reinstate it, possibly as a proportion of the padding amount.
    private final int boundaryThreshold = 1;

    private InstanSeg(Builder builder) {
        this.tileDims = builder.tileDims;
        this.downsample = builder.downsample; // Optional... and not advised (use the model spec instead); set <= 0 to ignore
        this.padding = builder.padding;
        this.outputChannels = builder.outputChannels == null ? null : builder.outputChannels.clone();
        this.inputChannels = builder.channels == null ? Collections.emptyList() : List.copyOf(builder.channels);
        this.model = builder.model;
        this.device = builder.device;
        this.taskRunner = builder.taskRunner;
        this.preferredOutputClass = builder.preferredOutputClass;
        this.randomColors = builder.randomColors;
        this.makeMeasurements = builder.makeMeasurements;
    }

    /**
     * Run inference for the currently selected PathObjects in the current image.
     */
    public InstanSegResults detectObjects() {
        return detectObjects(QP.getCurrentImageData());
    }

    /**
     * Run inference for the currently selected PathObjects in the specified image.
     */
    public InstanSegResults detectObjects(ImageData<BufferedImage> imageData) {
        Objects.requireNonNull(imageData, "No imageData available");
        return detectObjects(imageData, imageData.getHierarchy().getSelectionModel().getSelectedObjects());
    }

    /**
     * Run inference for a collection of PathObjects from the current image.
     */
    public InstanSegResults detectObjects(Collection<? extends PathObject> pathObjects) {
        var imageData = QP.getCurrentImageData();
        var results = runInstanSeg(imageData, pathObjects);
        if (makeMeasurements) {
            for (var pathObject : pathObjects) {
                makeMeasurements(imageData, pathObject.getChildObjects());
            }
        }
        return results;
    }

    /**
     * Run inference for a collection of PathObjects associated with the specified image.
     * @throws IllegalArgumentException if the image or objects are null, or if the objects are not found within the image's hierarchy
     */
    public InstanSegResults detectObjects(ImageData<BufferedImage> imageData, Collection<? extends PathObject> pathObjects)
            throws IllegalArgumentException {
        validateImageAndObjectsOrThrow(imageData, pathObjects);
        var results = runInstanSeg(imageData, pathObjects);
        if (makeMeasurements) {
            var detections = pathObjects.stream().flatMap(p -> p.getChildObjects().stream()).toList();
            makeMeasurements(imageData, detections);
        }
        return results;
    }

    private void validateImageAndObjectsOrThrow(ImageData<BufferedImage> imageData, Collection<? extends PathObject> pathObjects) {
        Objects.requireNonNull(imageData, "No imageData available");
        Objects.requireNonNull(pathObjects, "No objects available");
        // TODO: Consider if there are use cases where it is worthwhile to provide objects that are not in the hierarchy
        var hierarchy = imageData.getHierarchy();
        if (pathObjects.stream().anyMatch(p -> !PathObjectTools.hierarchyContainsObject(hierarchy, p))) {
            throw new IllegalArgumentException("Objects must be contained in the image hierarchy!");
        }
    }

    /**
     * Create a builder object for InstanSeg.
     * @return A builder, which may not be valid.
     */
    public static Builder builder() {
        return new Builder();
    }


    /**
     * Utility function to make measurements for the objects created by InstanSeg.
     * @param imageData The ImageData for making measurements.
     * @param detections The objects to measure.
     */
    private void makeMeasurements(ImageData<BufferedImage> imageData, Collection<? extends PathObject> detections) {
        double downsample = model.getPreferredDownsample(imageData.getServer().getPixelCalibration());
        DetectionMeasurer.builder()
                .taskRunner(taskRunner)
                .downsample(downsample)
                .build()
                .makeMeasurements(imageData, detections);
    }

    private InstanSegResults runInstanSeg(ImageData<BufferedImage> imageData, Collection<? extends PathObject> pathObjects) {

        long startTime = System.currentTimeMillis();

        Optional<Path> oModelPath = model.getPath();
        if (oModelPath.isEmpty()) {
            return InstanSegResults.emptyInstance();
        }
        Path modelPath = oModelPath.get().resolve("instanseg.pt");

        // Provide some way to change the number of predictors, even if this can't be specified through the UI
        // See https://forum.image.sc/t/instanseg-under-utilizing-cpu-only-2-3-cores/104496/7
        int nPredictors = Integer.parseInt(System.getProperty("instanseg.numPredictors", "1"));

        // Optionally pad images so that every tile has the required size.
        // This is useful if the model requires a specific input size - but InstanSeg should be able to handle this
        // and inference can be much faster if we permit tiles to be cropped.
        boolean padToInputSize = System.getProperty("instanseg.padToInputSize", "false").strip().equalsIgnoreCase("true");
        if (padToInputSize) {
            logger.warn("Padding to input size is turned on - this is likely to be slower (but could help fix any issues)");
        }
        String layout = "CHW";

        // TODO: Remove C if not needed (added for instanseg_v0_2_0.pt) - still relevant?
        String layoutOutput = "CHW";

        // Get the downsample - this may be specified by the user, or determined from the model spec
        if (!imageData.getServerMetadata().pixelSizeCalibrated()) {
            logger.warn("Running InstanSeg without pixel calibration --- results may not be as expected!");
        }
        double downsample;
        if (this.downsample > 0) {
            downsample = this.downsample;
            logger.debug("Calling InstanSeg with user-specified downsample {}", downsample);
        } else if (!imageData.getServerMetadata().pixelSizeCalibrated()) {
            downsample = 1.0;
            logger.debug("No pixel calibration - defaulting to a downsample of 1.0");
        } else {
            downsample = this.model.getPreferredDownsample(imageData.getServer().getPixelCalibration());
            logger.debug("Calling InstanSeg with calculated downsample {}", downsample);
        }

        // Create an int[] representing a boolean array of channels to use
        boolean[] outputChannelArray = null;
        if (outputChannels != null && outputChannels.length > 0) {
            outputChannelArray = new boolean[model.getOutputChannels().get()]; // safe to call get because of previous checks
            for (int c : outputChannels) {
                if (c < 0 || c >= outputChannelArray.length) {
                    throw new IllegalArgumentException("Invalid channel index: " + c);
                }
                outputChannelArray[c] = true;
            }
        }

        // If no input channels are specified, use all channels
        var inputChannels = getInputChannels(imageData);

        try (var model = Criteria.builder()
                .setTypes(Mat.class, Mat[].class)
                .optModelUrls(String.valueOf(modelPath.toUri()))
                .optProgress(new ProgressBar())
                .optDevice(device) // Remove this line if devices are problematic!
                .optTranslator(new MatTranslator(layout, layoutOutput, outputChannelArray))
                .build()
                .loadModel()) {

            BaseNDManager baseManager = (BaseNDManager)model.getNDManager();
            printResourceCount("Resource count before prediction",
                    (BaseNDManager)baseManager.getParentManager());
            baseManager.debugDump(2);
            BlockingQueue<Predictor<Mat, Mat[]>> predictors = new ArrayBlockingQueue<>(nPredictors);

            try {
                for (int i = 0; i < nPredictors; i++) {
                    predictors.put(model.newPredictor());
                }

                printResourceCount("Resource count after creating predictors",
                        (BaseNDManager)baseManager.getParentManager());

                var tiler = createTiler(downsample, tileDims, padding);
                var predictionProcessor = createProcessor(predictors, inputChannels, tileDims, padToInputSize);
                var outputHandler = createOutputHandler(preferredOutputClass, randomColors, boundaryThreshold);
                var postProcessor = createPostProcessor();
                var processor = new PixelProcessor.Builder<Mat, Mat, Mat[]>()
                        .processor(predictionProcessor)
                        .maskSupplier(OpenCVProcessor.createMatMaskSupplier())
                        .imageSupplier((parameters) -> ImageOps.buildImageDataOp(inputChannels)
                                .apply(parameters.getImageData(), parameters.getRegionRequest()))
                        .tiler(tiler)
                        .outputHandler(outputHandler)
                        .padding((int)Math.round(padding * downsample))
                        .postProcess(postProcessor)
                        .downsample(downsample)
                        .build();

                processor.processObjects(taskRunner, imageData, pathObjects);
                int nObjects = pathObjects.stream().mapToInt(PathObject::nChildObjects).sum();
                if (predictionProcessor instanceof TilePredictionProcessor tileProcessor) {
                    return new InstanSegResults(
                            tileProcessor.getPixelsProcessedCount(),
                            tileProcessor.getTilesProcessedCount(),
                            tileProcessor.getTilesFailedCount(),
                            nObjects,
                            System.currentTimeMillis() - startTime,
                            tileProcessor.wasInterrupted()
                    );
                } else {
                    return InstanSegResults.emptyInstance();
                }
            } finally {
                for (var predictor: predictors) {
                    predictor.close();
                }
                printResourceCount("Resource count after prediction", (BaseNDManager)baseManager.getParentManager());
            }
        } catch (Exception e) {
            logger.error("Error running InstanSeg", e);
            return new InstanSegResults(0, 0, 0, 0,
                    System.currentTimeMillis() - startTime, e instanceof InterruptedException);
        }
    }


    /**
     * Check if we are requesting tiles for debugging purposes.
     * When this is true, we should create objects that represent the tiles - not the objects to be detected.
     * @return
     */
    private static boolean debugTiles() {
        return System.getProperty("instanseg.debug.tiles", "false").strip().equalsIgnoreCase("true");
    }

    private static Processor<Mat, Mat, Mat[]> createProcessor(BlockingQueue<Predictor<Mat, Mat[]>> predictors,
                                                            Collection<? extends ColorTransforms.ColorTransform> inputChannels,
                                                            int tileDims, boolean padToInputSize) {
        if (debugTiles())
            return InstanSeg::createOnes;
        return new TilePredictionProcessor(predictors, inputChannels, tileDims, tileDims, padToInputSize);
    }

    private static Mat[] createOnes(Parameters<Mat, Mat> parameters) {
        var tileRequest = parameters.getTileRequest();
        int width, height;
        if (tileRequest == null) {
            var region = parameters.getRegionRequest();
            width = (int)Math.round(region.getWidth() / region.getDownsample());
            height = (int)Math.round(region.getHeight() / region.getDownsample());
        } else {
            width = tileRequest.getTileWidth();
            height = tileRequest.getTileHeight();
        }
        return new Mat[]{Mat.ones(height, width, opencv_core.CV_8UC1).asMat()};
    }

<<<<<<< HEAD
    private static OutputHandler<Mat, Mat, Mat[]> createOutputHandler(Class<? extends PathObject> preferredOutputClass, boolean randomColors,
                                                                    int boundaryThreshold) {
        // TODO: Reinstate this for Mat[] output (it was written for Mat output)
//        if (debugTiles())
//            return OutputHandler.createUnmaskedObjectOutputHandler(OpenCVProcessor.createAnnotationConverter());
        return new PruneObjectOutputHandler<>(
                      new InstanSegOutputToObjectConverter(preferredOutputClass, randomColors), boundaryThreshold);
=======
    private static OutputHandler<Mat, Mat, Mat> createOutputHandler(Class<? extends PathObject> preferredOutputClass,
                                                                    boolean randomColors,
                                                                    int boundaryThreshold) {
        if (debugTiles())
            return OutputHandler.createUnmaskedObjectOutputHandler(OpenCVProcessor.createAnnotationConverter());
        var converter = new InstanSegOutputToObjectConverter(preferredOutputClass, randomColors);
        if (boundaryThreshold >= 0) {
            return new PruneObjectOutputHandler<>(converter, boundaryThreshold);
        } else {
            return OutputHandler.createObjectOutputHandler(converter);
        }
>>>>>>> 7b444ce0
    }

    private static Tiler createTiler(double downsample, int tileDims, int padding) {
        int sizeWithoutPadding = (int) Math.ceil(downsample * (tileDims - (double) padding*2));
        return Tiler.builder(sizeWithoutPadding)
                .alignCenter()
                .cropTiles(false)
                .build();
    }


    /**
     * Get the input channels to use; if we don't have any specified, use all of them
     * @param imageData
     * @return
     */
    private List<ColorTransforms.ColorTransform> getInputChannels(ImageData<BufferedImage> imageData) {
        if (inputChannels == null || inputChannels.isEmpty()) {
            List<ColorTransforms.ColorTransform> channels = new ArrayList<>();
            for (int i = 0; i < imageData.getServer().nChannels(); i++) {
                channels.add(ColorTransforms.createChannelExtractor(i));
            }
            return channels;
        } else {
            return inputChannels;
        }
    }

    private static ObjectProcessor createPostProcessor() {
        if (debugTiles())
            return null;
        var merger = ObjectMerger.createIoMinMerger(0.5);
        var fixer = OverlapFixer.builder()
                .clipOverlaps()
                .keepFragments(false)
                .sortBySolidity()
                .build();
        return merger.andThen(fixer);
    }

    /**
     * Print resource count for debugging purposes.
     * If we are not logging at debug level, do nothing.
     * @param title
     * @param manager
     */
    private static void printResourceCount(String title, BaseNDManager manager) {
        if (logger.isDebugEnabled()) {
            logger.debug(title);
            manager.debugDump(2);
        }
    }


    /**
     * A builder class for InstanSeg.
     */
    public static final class Builder {

        private static final Logger logger = LoggerFactory.getLogger(Builder.class);

        private static final int MIN_TILE_DIMS = 256;
        private static final int MAX_TILE_DIMS = 4096;

        private int tileDims = 512;
        private double downsample = -1; // Optional - we usually get this from the model
        private int padding = 80; // Previous default of 40 could miss large objects
        private int[] outputChannels = null;
        private boolean randomColors = true;
        private boolean makeMeasurements = false;
        private Device device = Device.fromName("cpu");
        private TaskRunner taskRunner = TaskRunnerUtils.getDefaultInstance().createTaskRunner();
        private Collection<? extends ColorTransforms.ColorTransform> channels;
        private InstanSegModel model;
        private Class<? extends PathObject> preferredOutputClass;

        Builder() {}

        /**
         * Set the width and height of tiles
         * @param tileDims The tile width and height
         * @return this builder
         */
        public Builder tileDims(int tileDims) {
            if (tileDims < MIN_TILE_DIMS) {
                logger.warn("Tile dimensions too small, setting to minimum value of {}", MIN_TILE_DIMS);
                this.tileDims = MIN_TILE_DIMS;
            } else if (tileDims > MAX_TILE_DIMS) {
                logger.warn("Tile dimensions too large, setting to maximum value of {}", MAX_TILE_DIMS);
                this.tileDims = MAX_TILE_DIMS;
            } else {
                this.tileDims = tileDims;
            }
            return this;
        }

        /**
         * Set the downsample to be used in region requests
         * @param downsample The downsample to be used
         * @return this builder
         */
        public Builder downsample(double downsample) {
            this.downsample = downsample;
            return this;
        }

        /**
         * Set the padding (overlap) between tiles
         * @param padding The extra size added to tiles to allow overlap
         * @return this builder
         */
        public Builder interTilePadding(int padding) {
            if (padding < 0) {
                logger.warn("Padding cannot be negative, setting to 0");
                this.padding = 0;
            } else {
                this.padding = padding;
            }
            return this;
        }

        /**
         * Set the output channels to be retained.
         * <p>
         * For a 2-channel model with cell outputs, use 0 for nuclei and 1 for full cell, or [0, 1] for both.
         * <p>
         * These values are converted and passed to InstanSeg, which can optimize the code path accordingly -
         * so it can be much cheaper to eliminate channels now, rather than discard unwanted detections later.
         *
         * @param outputChannels 0-based indices of the output channels, or leave empty to use all channels
         * @return this builder
         */
        public Builder outputChannels(int... outputChannels) {
            this.outputChannels = outputChannels.clone();
            return this;
        }

        /**
         * Set the channels to be used in inference
         * @param channels A collection of channels to be used in inference
         * @return this builder
         */
        public Builder inputChannels(Collection<? extends ColorTransforms.ColorTransform> channels) {
            this.channels = channels;
            return this;
        }

        /**
         * Set the channels to be used in inference
         * @param channels Channels to be used in inference
         * @return this builder
         */
        public Builder inputChannels(ColorTransforms.ColorTransform channel, ColorTransforms.ColorTransform... channels) {
            var l = new ArrayList<ColorTransforms.ColorTransform>();
            l.add(channel);
            l.addAll(Arrays.asList(channels));
            this.channels = l;
            return this;
        }

        /**
         * Request that all input channels be used in inference
         * @return this builder
         */
        public Builder allInputChannels() {
            this.channels = Collections.emptyList();
            return this;
        }

        /**
         * Set the channels using indices
         * @param channels Integers used to specify the channels used
         * @return this builder
         */
        public Builder inputChannelIndices(Collection<Integer> channels) {
            this.channels = channels.stream()
                    .map(ColorTransforms::createChannelExtractor)
                    .toList();
            return this;
        }

        /**
         * Set the channels using indices
         * @param channels Integers used to specify the channels used
         * @return this builder
         */
        public Builder inputChannels(int channel, int... channels) {
            List<ColorTransforms.ColorTransform> l = new ArrayList<>();
            l.add(ColorTransforms.createChannelExtractor(channel));
            for (int i: channels) {
                l.add(ColorTransforms.createChannelExtractor(i));
            }
            this.channels = l;
            return this;
        }

        /**
         * Set the channel names to be used
         * @param channels A set of channel names
         * @return this builder
         */
        public Builder inputChannelNames(Collection<String> channels) {
            this.channels = channels.stream()
                    .map(ColorTransforms::createChannelExtractor)
                    .toList();
            return this;
        }

        /**
         * Set the channel names to be used
         * @param channels A set of channel names
         * @return this builder
         */
        public Builder inputChannelNames(String channel, String... channels) {
            List<ColorTransforms.ColorTransform> l = new ArrayList<>();
            l.add(ColorTransforms.createChannelExtractor(channel));
            for (String s: channels) {
                l.add(ColorTransforms.createChannelExtractor(s));
            }
            this.channels = l;
            return this;
        }

        /**
         * Request that random colors be used for the output objects.
         * @return this builder
         */
        public Builder randomColors() {
            return randomColors(true);
        }

        /**
         * Optionally request that random colors be used for the output objects.
         * @param doRandomColors
         * @return this builder
         */
        public Builder randomColors(boolean doRandomColors) {
            this.randomColors = doRandomColors;
            return this;
        }

        /**
         * Set the number of threads used
         * @param nThreads The number of threads to be used
         * @return this builder
         */
        public Builder nThreads(int nThreads) {
            this.taskRunner = TaskRunnerUtils.getDefaultInstance().createTaskRunner(nThreads);
            return this;
        }

        /**
         * Set the TaskRunner
         * @param taskRunner An object that will run tasks and show progress
         * @return this builder
         */
        public Builder taskRunner(TaskRunner taskRunner) {
            this.taskRunner = taskRunner;
            return this;
        }

        /**
         * Set the specific model to be used
         * @param model An already instantiated InstanSeg model.
         * @return this builder
         */
        public Builder model(InstanSegModel model) {
            this.model = model;
            return this;
        }

        /**
         * Set the specific model by path
         * @param path A path on disk to create an InstanSeg model from.
         * @return this builder
         */
        public Builder modelPath(Path path) throws IOException {
            return model(InstanSegModel.fromPath(path));
        }

        /**
         * Set the specific model by path
         * @param path A path on disk to create an InstanSeg model from.
         * @return this builder
         */
        public Builder modelPath(String path) throws IOException {
            return modelPath(Path.of(path));
        }

        /**
         * Set the device to be used
         * @param deviceName The name of the device to be used (eg, "gpu", "mps").
         * @return this builder
         */
        public Builder device(String deviceName) {
            this.device = Device.fromName(deviceName);
            return this;
        }

        /**
         * Set the device to be used
         * @param device The {@link Device} to be used
         * @return this builder
         */
        public Builder device(Device device) {
            this.device = device;
            return this;
        }

        /**
         * Specify cells as the output class, possibly without nuclei
         * @return this builder
         */
        public Builder outputCells() {
            this.preferredOutputClass = PathCellObject.class;
            return this;
        }

        /**
         * Specify (possibly nested) detections as the output class
         * @return this builder
         */
        public Builder outputDetections() {
            this.preferredOutputClass = PathDetectionObject.class;
            return this;
        }

        /**
         * Specify (possibly nested) annotations as the output class
         * @return this builder
         */
        public Builder outputAnnotations() {
            this.preferredOutputClass = PathAnnotationObject.class;
            return this;
        }

        /**
         * Request to make measurements from the objects created by InstanSeg.
         * @return this builder
         */
        public Builder makeMeasurements(boolean doMeasure) {
            this.makeMeasurements = doMeasure;
            return this;
        }

        /**
         * Build the InstanSeg instance.
         * @return An InstanSeg instance ready for object detection.
         */
        public InstanSeg build() {
            return new InstanSeg(this);
        }

    }

}<|MERGE_RESOLUTION|>--- conflicted
+++ resolved
@@ -309,27 +309,19 @@
         return new Mat[]{Mat.ones(height, width, opencv_core.CV_8UC1).asMat()};
     }
 
-<<<<<<< HEAD
-    private static OutputHandler<Mat, Mat, Mat[]> createOutputHandler(Class<? extends PathObject> preferredOutputClass, boolean randomColors,
-                                                                    int boundaryThreshold) {
+
+    private static OutputHandler<Mat, Mat, Mat[]> createOutputHandler(Class<? extends PathObject> preferredOutputClass,
+                                                                      boolean randomColors,
+                                                                      int boundaryThreshold) {
         // TODO: Reinstate this for Mat[] output (it was written for Mat output)
 //        if (debugTiles())
 //            return OutputHandler.createUnmaskedObjectOutputHandler(OpenCVProcessor.createAnnotationConverter());
-        return new PruneObjectOutputHandler<>(
-                      new InstanSegOutputToObjectConverter(preferredOutputClass, randomColors), boundaryThreshold);
-=======
-    private static OutputHandler<Mat, Mat, Mat> createOutputHandler(Class<? extends PathObject> preferredOutputClass,
-                                                                    boolean randomColors,
-                                                                    int boundaryThreshold) {
-        if (debugTiles())
-            return OutputHandler.createUnmaskedObjectOutputHandler(OpenCVProcessor.createAnnotationConverter());
         var converter = new InstanSegOutputToObjectConverter(preferredOutputClass, randomColors);
         if (boundaryThreshold >= 0) {
             return new PruneObjectOutputHandler<>(converter, boundaryThreshold);
         } else {
             return OutputHandler.createObjectOutputHandler(converter);
         }
->>>>>>> 7b444ce0
     }
 
     private static Tiler createTiler(double downsample, int tileDims, int padding) {
