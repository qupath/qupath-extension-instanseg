package qupath.ext.instanseg.core;

import ai.djl.Device;
import ai.djl.inference.Predictor;
import ai.djl.ndarray.BaseNDManager;
import ai.djl.repository.zoo.Criteria;
import ai.djl.training.util.ProgressBar;
import com.google.gson.internal.LinkedTreeMap;
import org.bytedeco.opencv.opencv_core.Mat;
import org.slf4j.Logger;
import org.slf4j.LoggerFactory;
import qupath.bioimageio.spec.BioimageIoSpec;
import qupath.lib.experimental.pixels.OpenCVProcessor;
import qupath.lib.gui.UserDirectoryManager;
import qupath.lib.images.ImageData;
import qupath.lib.images.servers.ColorTransforms;
import qupath.lib.objects.PathObject;
import qupath.lib.objects.utils.ObjectMerger;
import qupath.lib.objects.utils.Tiler;
import qupath.lib.plugins.TaskRunner;
import qupath.opencv.ops.ImageOps;

import java.awt.image.BufferedImage;
import java.io.IOException;
import java.net.URL;
import java.nio.file.Files;
import java.nio.file.Path;
import java.nio.file.Paths;
import java.util.ArrayList;
import java.util.Collection;
import java.util.HashMap;
import java.util.Map;
import java.util.concurrent.ArrayBlockingQueue;
import java.util.concurrent.BlockingQueue;

public class InstanSegModel {
    private static final Logger logger = LoggerFactory.getLogger(InstanSegModel.class);

    private Path path = null;
    private URL modelURL = null;
    private BioimageIoSpec.BioimageIoModel model = null;
    private final String name;
    private int nFailed = 0;

    private InstanSegModel(BioimageIoSpec.BioimageIoModel bioimageIoModel) {
        this.model = bioimageIoModel;
        this.path = Paths.get(model.getBaseURI());
        this.name = model.getName();
    }


    private InstanSegModel(URL modelURL, String name) {
        this.modelURL = modelURL;
        this.name = name;
    }

    /**
     * Create an InstanSeg model from an existing path.
     * @param path The path to the folder that contains the model .pt file and the config YAML file.
     * @return A handle on the model that can be used for inference.
     * @throws IOException If the directory can't be found or isn't a valid model directory.
     */
    public static InstanSegModel fromPath(Path path) throws IOException {
        return new InstanSegModel(BioimageIoSpec.parseModel(path.toFile()));
    }

    /**
     * Request an InstanSeg model from the set of available models
     * @param name The model name
     * @return The specified model.
     */
    public static InstanSegModel fromName(String name) {
        // todo: instantiate built-in models somehow
        throw new UnsupportedOperationException("Fetching models by name is not yet implemented!");
    }

    public BioimageIoSpec.BioimageIoModel getModel() {
        if (model == null) {
            try {
                fetchModel();
            } catch (IOException e) {
                // todo: exception handling here, or...?
                throw new RuntimeException(e);
            }
        }
        return model;
    }

    public Double getPixelSizeX() {
        return getPixelSize().get("x");
    }

    public Double getPixelSizeY() {
        return getPixelSize().get("y");
    }

    private Map<String, Double> getPixelSize() {
        // todo: this code is horrendous
        var map = new HashMap<String, Double>();
        var config = (LinkedTreeMap)getModel().getConfig().get("qupath");
        var axes = (ArrayList)config.get("axes");
        map.put("x", (Double) ((LinkedTreeMap)(axes.get(0))).get("step"));
        map.put("y", (Double) ((LinkedTreeMap)(axes.get(1))).get("step"));
        return map;
    }

    private void fetchModel() throws IOException {
        if (modelURL == null) {
            throw new NullPointerException("Model URL should not be null for a local model!");
        }
        downloadAndUnzip(modelURL, getUserDir().resolve("instanseg"));
    }

    private static void downloadAndUnzip(URL url, Path localDirectory) throws IOException {
        // todo: implement
    }


    private static Path getUserDir() {
        Path userPath = UserDirectoryManager.getInstance().getUserPath();
        Path cachePath = Paths.get(System.getProperty("user.dir"), ".cache", "QuPath");
        return userPath == null || userPath.toString().isEmpty() ?  cachePath : userPath;
    }

    public String getName() {
        return name;
    }

    public Path getPath() {
        if (path == null) {
            try {
                fetchModel();
            } catch (IOException e) {
                // todo: handle here, or...?
                throw new RuntimeException(e);
            }
        }
        return path;
    }

    @Override
    public String toString() {
        return getName();
    }

    void runInstanSeg(
            ImageData<BufferedImage> imageData,
<<<<<<< HEAD
            Collection<ColorTransforms.ColorTransform> channels,
            int tileSize,
=======
            Collection<PathObject> pathObjects,
            Collection<ColorTransforms.ColorTransform> channels,
            int tileDims,
>>>>>>> 2178f9f3
            double downsample,
            int padding,
            int boundary,
            Device device,
            boolean nucleiOnly,
            List<Class<? extends PathObject>> outputClasses,
            TaskRunner taskRunner) {

        nFailed = 0;
        Path modelPath = getPath().resolve("instanseg.pt");
        int nPredictors = 1; // todo: change me?


        // Optionally pad images to the required size
        boolean padToInputSize = true;
        String layout = "CHW";

        // TODO: Remove C if not needed (added for instanseg_v0_2_0.pt) - still relevant?
        String layoutOutput = "CHW";


        try (var model = Criteria.builder()
                .setTypes(Mat.class, Mat.class)
                .optModelUrls(String.valueOf(modelPath.toUri()))
                .optProgress(new ProgressBar())
                .optDevice(device) // Remove this line if devices are problematic!
                .optTranslator(new MatTranslator(layout, layoutOutput, nucleiOnly))
                .build()
                .loadModel()) {


            BaseNDManager baseManager = (BaseNDManager)model.getNDManager();
            printResourceCount("Resource count before prediction",
                    (BaseNDManager)baseManager.getParentManager());
            baseManager.debugDump(2);
            BlockingQueue<Predictor<Mat, Mat>> predictors = new ArrayBlockingQueue<>(nPredictors);

            try {
                for (int i = 0; i < nPredictors; i++) {
                    predictors.put(model.newPredictor());
                }

                printResourceCount("Resource count after creating predictors",
                        (BaseNDManager)baseManager.getParentManager());

                int sizeWithoutPadding = (int) Math.ceil(downsample * (tileDims - (double) padding));
                var predictionProcessor = new TilePredictionProcessor(predictors, baseManager,
                        layout, layoutOutput, channels, tileDims, tileDims, padToInputSize);
                var processor = OpenCVProcessor.builder(predictionProcessor)
                        .imageSupplier((parameters) -> ImageOps.buildImageDataOp(channels).apply(parameters.getImageData(), parameters.getRegionRequest()))
                        .tiler(Tiler.builder(sizeWithoutPadding)
                                .alignCenter()
                                .cropTiles(false)
                                .build()
                        )
                        .outputHandler(new PruneObjectOutputHandler<>(new InstansegOutputToObjectConverter(outputClasses), boundary))
                        .padding(padding)
                        .merger(ObjectMerger.createIoUMerger(0.2))
                        .downsample(downsample)
                        .build();
                processor.processObjects(taskRunner, imageData, pathObjects);
                nFailed = predictionProcessor.nFailed();
            } finally {
                for (var predictor: predictors) {
                    predictor.close();
                }
            }
            printResourceCount("Resource count after prediction", (BaseNDManager)baseManager.getParentManager());
        } catch (Exception e) {
            logger.error("Error running InstanSeg", e);
        }
    }

    private static void printResourceCount(String title, BaseNDManager manager) {
        logger.info(title);
        manager.debugDump(2);
    }

    /**
     * Check if a path is (likely) a valid InstanSeg model.
     * @param path The path to a folder.
     * @return True if the folder contains an instanseg.pt file and an accompanying rdf.yaml.
     * Does not currently validate the contents of either, but may in future check
     * the yaml contents and the checksum of the pt file.
     */
    public static boolean isValidModel(Path path) {
        // return path.toString().endsWith(".pt"); // if just looking at pt files
        if (Files.isDirectory(path)) {
            return Files.exists(path.resolve("instanseg.pt")) && Files.exists(path.resolve("rdf.yaml"));
        }
        return false;
    }

    /**
     * The number of tiles that failed during processing.
     * @return The count of the number of failed tiles.
     */
    public int nFailed() {
        return nFailed;
    }

}<|MERGE_RESOLUTION|>--- conflicted
+++ resolved
@@ -29,6 +29,7 @@
 import java.util.ArrayList;
 import java.util.Collection;
 import java.util.HashMap;
+import java.util.List;
 import java.util.Map;
 import java.util.concurrent.ArrayBlockingQueue;
 import java.util.concurrent.BlockingQueue;
@@ -145,14 +146,9 @@
 
     void runInstanSeg(
             ImageData<BufferedImage> imageData,
-<<<<<<< HEAD
-            Collection<ColorTransforms.ColorTransform> channels,
-            int tileSize,
-=======
             Collection<PathObject> pathObjects,
             Collection<ColorTransforms.ColorTransform> channels,
             int tileDims,
->>>>>>> 2178f9f3
             double downsample,
             int padding,
             int boundary,
