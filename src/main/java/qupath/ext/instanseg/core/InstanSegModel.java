--- conflicted
+++ resolved
@@ -3,28 +3,15 @@
 import org.slf4j.Logger;
 import org.slf4j.LoggerFactory;
 import qupath.bioimageio.spec.BioimageIoSpec;
-<<<<<<< HEAD
-
-import qupath.lib.experimental.pixels.OpenCVProcessor;
-import qupath.lib.images.ImageData;
-import qupath.lib.images.servers.ColorTransforms;
-import qupath.lib.objects.PathObject;
-import qupath.lib.objects.utils.ObjectMerger;
-import qupath.lib.objects.utils.Tiler;
-import qupath.lib.plugins.TaskRunner;
-import qupath.opencv.ops.ImageOps;
-
-import java.awt.image.BufferedImage;
+
 import java.io.BufferedInputStream;
 import java.io.BufferedOutputStream;
 import java.io.FileInputStream;
 import java.io.FileOutputStream;
-=======
 import qupath.lib.common.GeneralTools;
 import qupath.lib.gui.UserDirectoryManager;
 import qupath.lib.images.servers.PixelCalibration;
 
->>>>>>> 2e6352f4
 import java.io.IOException;
 import java.io.InputStream;
 import java.net.URL;
@@ -36,20 +23,14 @@
 import java.nio.file.Paths;
 import java.util.List;
 import java.util.Map;
-<<<<<<< HEAD
 import java.util.Optional;
-import java.util.concurrent.ArrayBlockingQueue;
-import java.util.concurrent.BlockingQueue;
 import java.util.zip.ZipEntry;
 import java.util.zip.ZipInputStream;
-=======
 import java.util.Objects;
->>>>>>> 2e6352f4
 
 public class InstanSegModel {
 
     private static final Logger logger = LoggerFactory.getLogger(InstanSegModel.class);
-    private Path localModelPath;
     private URL modelURL = null;
 
     /**
@@ -67,10 +48,9 @@
         this.name = model.getName();
     }
 
-    private InstanSegModel(String name, URL modelURL, Path localModelPath) {
+    private InstanSegModel(String name, URL modelURL) {
         this.modelURL = modelURL;
         this.name = name;
-        this.localModelPath = localModelPath;
     }
 
     /**
@@ -87,21 +67,41 @@
      * Create an InstanSeg model from a remote URL.
      * @param name The model name
      * @param browserDownloadUrl The download URL from eg GitHub
-     * @param localModelPath The path that models should be downloaded to
      * @return A handle on the created model
      */
-    public static InstanSegModel fromURL(String name, URL browserDownloadUrl, Path localModelPath) {
-        return new InstanSegModel(name, browserDownloadUrl, localModelPath);
-    }
-
+    public static InstanSegModel fromURL(String name, URL browserDownloadUrl) {
+        return new InstanSegModel(name, browserDownloadUrl);
+    }
 
     /**
      * Check if the model has been downloaded already.
      * @return True if a flag has been set.
      */
-    public boolean isDownloaded() {
+    public boolean isDownloaded(Path localModelPath) {
         // todo: this should also check if the contents are what we expect
+        // todo: this should also try to instantiate...?
+        if (Files.exists(localModelPath.resolve(name))) {
+            try {
+                download(localModelPath);
+            } catch (IOException e) {
+                logger.error("Model dir exists but is not valid", e);
+            }
+        }
         return path != null && model != null;
+    }
+
+    /**
+     * Trigger a download for a model
+     * @throws IOException If an error occurs when downloading, unzipping, etc.
+     */
+    public void download(Path localModelPath) throws IOException {
+        if (path != null && model != null) return;
+        var zipFile = downloadZipIfNeeded(
+                this.modelURL,
+                localModelPath,
+                name);
+        this.path = unzipIfNeeded(zipFile);
+        this.model = BioimageIoSpec.parseModel(path.toFile());
     }
 
     /**
@@ -118,25 +118,16 @@
      *
      * @return the pixel size in the X dimension.
      */
-<<<<<<< HEAD
-    public Optional<Double> getPixelSizeX() {
-        return getPixelSize().flatMap(p -> Optional.ofNullable(p.get("x")));
-=======
-    private Number getPixelSizeX() {
-        return getPixelSize().getOrDefault("x", null);
->>>>>>> 2e6352f4
+    public Optional<Number> getPixelSizeX() {
+        return getPixelSize().flatMap(p -> Optional.ofNullable(p.getOrDefault("x", null)));
     }
 
     /**
      * Get the pixel size in the Y dimension.
      * @return the pixel size in the Y dimension.
      */
-<<<<<<< HEAD
-    public Optional<Double> getPixelSizeY() {
-        return getPixelSize().flatMap(p -> Optional.ofNullable(p.get("y")));
-=======
-    private Number getPixelSizeY() {
-        return getPixelSize().getOrDefault("y", null);
+    public Optional<Number> getPixelSizeY() {
+        return getPixelSize().flatMap(p -> Optional.ofNullable(p.getOrDefault("y", null)));
     }
 
     /**
@@ -145,15 +136,15 @@
      * Otherwise, it is the value of whichever value is available - or null if neither is found.
      * @return the pixel size
      */
-    public Number getPreferredPixelSize() {
+    public Optional<Number> getPreferredPixelSize() {
         var x = getPixelSizeX();
         var y = getPixelSizeY();
-        if (x == null) {
+        if (x.isEmpty()) {
             return y;
-        } else if (y == null) {
+        } else if (y.isEmpty()) {
             return x;
         } else {
-            return (x.doubleValue() + y.doubleValue()) / 2.0;
+            return Optional.of((x.get().doubleValue() + y.get().doubleValue()) / 2.0);
         }
     }
 
@@ -175,12 +166,12 @@
      */
     public double getPreferredDownsample(PixelCalibration cal) {
         Objects.requireNonNull(cal, "Pixel calibration must not be null");
-        Number preferred = getPreferredPixelSize();
+        Optional<Number> preferred = getPreferredPixelSize();
         double current = cal.getAveragedPixelSize().doubleValue();
-        if (preferred == null) {
+        if (preferred.isEmpty()) {
             return current;
         }
-        double requested = preferred.doubleValue();
+        double requested = preferred.get().doubleValue();
         if (requested > 0 && current > 0) {
             return getPreferredDownsample(current, requested);
         } else {
@@ -192,9 +183,9 @@
     /**
      * Get the preferred pixel size for running the model, incorporating information from the pixel calibration of the
      * image. This tries to encourage downsampling by an integer amount.
-     * @param currentPixelSize
-     * @param requestedPixelSize
-     * @return
+     * @param currentPixelSize The current pixel size (probably in microns)
+     * @param requestedPixelSize The pixel size that the model expects (probably in microns)
+     * @return The exact downsample, unless it's close to an integer, in which case the integer.
      */
     static double getPreferredDownsample(double currentPixelSize, double requestedPixelSize) {
         double downsample = requestedPixelSize / currentPixelSize;
@@ -204,7 +195,6 @@
         } else {
             return downsample;
         }
->>>>>>> 2e6352f4
     }
 
     /**
@@ -243,48 +233,36 @@
         return name;
     }
 
-    /**
-     * Trigger a download for a model
-     * @throws IOException If an error occurs when downloading, unzipping, etc.
-     */
-    public void download() throws IOException {
-        if (path != null && model != null) return;
-        var zipFile = downloadZip(
-                this.modelURL,
-                localModelPath,
-                name);
-        this.path = unzip(zipFile);
-        this.model = BioimageIoSpec.parseModel(path.toFile());
-    }
 
     /**
      * Try to check the number of channels in the model.
      * @return The integer if the model is downloaded, otherwise empty
      */
     public Optional<Integer> getNumChannels() {
-        var model = getModel();
-        if (model.isEmpty()) {
-            return Optional.empty();
-        }
-        assert model.get().getInputs().getFirst().getAxes().equals("bcyx");
-        int numChannels = model.get().getInputs().getFirst().getShape().getShapeMin()[1];
-        if (model.get().getInputs().getFirst().getShape().getShapeStep()[1] == 1) {
-            numChannels = Integer.MAX_VALUE;
-        }
-        return Optional.of(numChannels);
-    }
+        return getModel().flatMap(model -> Optional.of(extractChannelNum(model)));
+    }
+
+    private static int extractChannelNum(BioimageIoSpec.BioimageIoModel model) {
+        int ind = model.getInputs().getFirst().getAxes().toLowerCase().indexOf("c");
+        var shape = model.getInputs().getFirst().getShape();
+        if (shape.getShapeStep()[ind] == 1) {
+            return ANY_CHANNELS;
+        } else {
+            return shape.getShapeMin()[ind];
+        }
+    }
+
 
     /**
      * Retrieve the BioImage model spec.
      * @return The BioImageIO model spec for this InstanSeg model.
      */
-<<<<<<< HEAD
-    Optional<BioimageIoSpec.BioimageIoModel> getModel() {
+    private Optional<BioimageIoSpec.BioimageIoModel> getModel() {
         return Optional.ofNullable(model);
     }
 
 
-    private static Path downloadZip(URL url, Path localDirectory, String filename) {
+    private static Path downloadZipIfNeeded(URL url, Path localDirectory, String filename) {
         var zipFile = localDirectory.resolve(Path.of(filename + ".zip"));
         if (!isDownloadedAlready(zipFile)) {
             try (InputStream stream = url.openStream()) {
@@ -296,22 +274,16 @@
             } catch (IOException e) {
                 throw new RuntimeException(e);
             }
-=======
-    private BioimageIoSpec.BioimageIoModel getModel() {
-        if (model == null) {
-            fetchModel();
->>>>>>> 2e6352f4
         }
         return zipFile;
     }
 
-<<<<<<< HEAD
     private static boolean isDownloadedAlready(Path zipFile) {
         // todo: validate contents somehow
         return Files.exists(zipFile);
     }
 
-    private static Path unzip(Path zipFile) {
+    private static Path unzipIfNeeded(Path zipFile) {
         var outdir = zipFile.resolveSibling(zipFile.getFileName().toString().replace(".zip", ""));
         if (!isUnpackedAlready(outdir)) {
             try {
@@ -322,34 +294,6 @@
             }
         }
         return outdir;
-=======
-    private Map<String, Double> getPixelSize() {
-        // todo: this code is horrendous
-        var config = getModel().getConfig().getOrDefault("qupath", null);
-        if (config instanceof Map configMap) {
-            var axes = (List)configMap.get("axes");
-            return Map.of(
-                    "x", (Double) ((Map) (axes.get(0))).get("step"),
-                    "y", (Double) ((Map) (axes.get(1))).get("step")
-            );
-        }
-        return Map.of("x", 1.0, "y", 1.0);
-    }
-
-    /**
-     * Get the number of input channels supported by the model.
-     * @return a positive integer, or {@link #ANY_CHANNELS} if any number of channels is supported.
-     */
-    public int getInputChannels() {
-        String axes = getModel().getInputs().getFirst().getAxes().toLowerCase();
-        int ind = axes.indexOf("c");
-        var shape = getModel().getInputs().getFirst().getShape();
-        if (shape.getShapeStep()[ind] == 1) {
-            return ANY_CHANNELS;
-        } else {
-            return shape.getShapeMin()[ind];
-        }
->>>>>>> 2e6352f4
     }
 
     private static boolean isUnpackedAlready(Path outdir) {
@@ -375,7 +319,6 @@
         zipIn.close();
     }
 
-<<<<<<< HEAD
     private static void extractFile(ZipInputStream zipIn, Path filePath) throws IOException {
         BufferedOutputStream bos = new BufferedOutputStream(new FileOutputStream(filePath.toFile()));
         byte[] bytesIn = new byte[4096];
@@ -384,120 +327,8 @@
             bos.write(bytesIn, 0, read);
         }
         bos.close();
-=======
-    private static void downloadAndUnzip(URL url, Path localDirectory) {
-        // todo: implement
-        throw new UnsupportedOperationException("Downloading and unzipping models is not yet implemented!");
->>>>>>> 2e6352f4
-    }
-
-
-    private Optional<Map<String, Double>> getPixelSize() {
-        var model = getModel();
-        if (model.isEmpty()) return Optional.empty();
-        var map = new HashMap<String, Double>();
-        var config = (LinkedTreeMap<?, ?>)model.get().getConfig().get("qupath");
-        var axes = (ArrayList<?>)config.get("axes");
-        map.put("x", (Double) ((LinkedTreeMap<?, ?>)(axes.get(0))).get("step"));
-        map.put("y", (Double) ((LinkedTreeMap<?, ?>)(axes.get(1))).get("step"));
-        return Optional.of(map);
-    }
-
-<<<<<<< HEAD
-
-
-    void runInstanSeg(
-            ImageData<BufferedImage> imageData,
-            Collection<? extends PathObject> pathObjects,
-            Collection<ColorTransforms.ColorTransform> channels,
-            int tileDims,
-            double downsample,
-            int padding,
-            int boundary,
-            Device device,
-            int nOutputChannels,
-            Class<? extends PathObject> preferredObjectClass,
-            TaskRunner taskRunner) {
-
-        nFailed = 0;
-        Optional<Path> modelPath = getPath();
-        if (modelPath.isEmpty()) {
-            logger.error("Unable to run model - path is missing!");
-        }
-        Path ptPath = modelPath.get().resolve("instanseg.pt");
-        int nPredictors = 1; // todo: change me?
-
-
-        // Optionally pad images to the required size
-        boolean padToInputSize = true;
-        String layout = "CHW";
-
-        String layoutOutput = "CHW";
-
-        try (var model = Criteria.builder()
-                .setTypes(Mat.class, Mat.class)
-                .optModelUrls(String.valueOf(ptPath.toUri()))
-                .optProgress(new ProgressBar())
-                .optDevice(device) // Remove this line if devices are problematic!
-                .optTranslator(new MatTranslator(layout, layoutOutput, nOutputChannels))
-                .build()
-                .loadModel()) {
-
-
-            BaseNDManager baseManager = (BaseNDManager)model.getNDManager();
-            printResourceCount("Resource count before prediction",
-                    (BaseNDManager)baseManager.getParentManager());
-            baseManager.debugDump(2);
-            BlockingQueue<Predictor<Mat, Mat>> predictors = new ArrayBlockingQueue<>(nPredictors);
-
-            try {
-                for (int i = 0; i < nPredictors; i++) {
-                    predictors.put(model.newPredictor());
-                }
-
-                printResourceCount("Resource count after creating predictors",
-                        (BaseNDManager)baseManager.getParentManager());
-
-                int sizeWithoutPadding = (int) Math.ceil(downsample * (tileDims - (double) padding));
-                var predictionProcessor = new TilePredictionProcessor(predictors, baseManager,
-                        layout, layoutOutput, channels, tileDims, tileDims, padToInputSize);
-                var processor = OpenCVProcessor.builder(predictionProcessor)
-                        .imageSupplier((parameters) -> ImageOps.buildImageDataOp(channels).apply(parameters.getImageData(), parameters.getRegionRequest()))
-                        .tiler(Tiler.builder(sizeWithoutPadding)
-                                .alignCenter()
-                                .cropTiles(false)
-                                .build()
-                        )
-                        .outputHandler(new PruneObjectOutputHandler<>(new InstansegOutputToObjectConverter(preferredObjectClass), boundary))
-                        .padding(padding)
-                        .merger(ObjectMerger.createIoUMerger(0.2))
-                        .downsample(downsample)
-                        .build();
-                processor.processObjects(taskRunner, imageData, pathObjects);
-                nFailed = predictionProcessor.nFailed();
-            } finally {
-                for (var predictor: predictors) {
-                    predictor.close();
-                }
-            }
-            printResourceCount("Resource count after prediction", (BaseNDManager)baseManager.getParentManager());
-        } catch (Exception e) {
-            logger.error("Error running InstanSeg", e);
-        }
-    }
-
-    /**
-     * Print resource count for debugging purposes.
-     * If we are not logging at debug level, do nothing.
-     * @param title The title to put above the log messages
-     * @param manager The NDManager to dump the logs from
-     */
-    private static void printResourceCount(String title, BaseNDManager manager) {
-        if (logger.isDebugEnabled()) {
-            logger.debug(title);
-            manager.debugDump(2);
-        }
-    }
+    }
+
 
 
     private String getREADMEString(Path path) {
@@ -509,6 +340,37 @@
             return null;
         }
     }
-=======
->>>>>>> 2e6352f4
+
+    private Optional<Map<String, Double>> getPixelSize() {
+        return getModel().flatMap(model -> {
+            var config = model.getConfig().getOrDefault("qupath", null);
+            if (config instanceof Map configMap) {
+                var axes = (List)configMap.get("axes");
+                return Optional.of(Map.of(
+                        "x", (Double) ((Map) (axes.get(0))).get("step"),
+                        "y", (Double) ((Map) (axes.get(1))).get("step")
+                ));
+            }
+            return Optional.of(Map.of("x", 1.0, "y", 1.0));
+        });
+    }
+
+    private void fetchModel() {
+        if (modelURL == null) {
+            throw new NullPointerException("Model URL should not be null for a local model!");
+        }
+        downloadAndUnzip(modelURL, getUserDir().resolve("instanseg"));
+    }
+
+    private static void downloadAndUnzip(URL url, Path localDirectory) {
+        // todo: implement
+        throw new UnsupportedOperationException("Downloading and unzipping models is not yet implemented!");
+    }
+
+    private static Path getUserDir() {
+        Path userPath = UserDirectoryManager.getInstance().getUserPath();
+        Path cachePath = Paths.get(System.getProperty("user.dir"), ".cache", "QuPath");
+        return userPath == null || userPath.toString().isEmpty() ?  cachePath : userPath;
+    }
+
 }