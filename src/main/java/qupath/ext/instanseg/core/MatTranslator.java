--- conflicted
+++ resolved
@@ -13,11 +13,7 @@
 
     private final String inputLayoutNd;
     private final String outputLayoutNd;
-<<<<<<< HEAD
-    private boolean nucleiOnly = false;
-=======
-    private final boolean nucleiOnly;
->>>>>>> 3b304951
+    private final boolean firstChannelOnly;
 
     /**
      * Create a translator from InstanSeg input to output.
@@ -28,7 +24,7 @@
     MatTranslator(String inputLayoutNd, String outputLayoutNd, boolean firstChannelOnly) {
         this.inputLayoutNd = inputLayoutNd;
         this.outputLayoutNd = outputLayoutNd;
-        this.nucleiOnly = firstChannelOnly;
+        this.firstChannelOnly = firstChannelOnly;
     }
 
     /**
@@ -41,7 +37,7 @@
         var manager = ctx.getNDManager();
         var ndarray = DjlTools.matToNDArray(manager, input, inputLayoutNd);
         var out = new NDList(ndarray);
-        if (nucleiOnly) {
+        if (firstChannelOnly) {
             var inds = new int[]{1, 0};
             var array = manager.create(inds, new Shape(2));
             var arrayCPU = array.toDevice(Device.cpu(), false);
