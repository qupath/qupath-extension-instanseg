--- conflicted
+++ resolved
@@ -72,11 +72,7 @@
                     <VBox alignment="CENTER">
                         <HBox alignment="CENTER" styleClass="standard-spacing">
                             <children>
-<<<<<<< HEAD
-                                <Button fx:id="runButton" disable="true" onAction="#runInstanSeg" prefWidth="252.0" text="%ui.run">
-=======
                                 <Button fx:id="runButton" onAction="#runInstanSeg" prefWidth="252.0" text="%ui.run">
->>>>>>> d655d619
                                     <tooltip><Tooltip text="%ui.run.tooltip" /></tooltip>
                                 </Button>
                             </children>
