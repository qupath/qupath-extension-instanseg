--- conflicted
+++ resolved
@@ -50,10 +50,6 @@
     shadow libs.deepJavaLibrary
     shadow libs.qupath.fxtras
     shadow libs.bioimageio.spec
-<<<<<<< HEAD
-=======
-
->>>>>>> cf897ee0
     implementation 'io.github.qupath:qupath-extension-djl:0.3.0'
 
     testImplementation "io.github.qupath:qupath-gui-fx:${qupathVersion}"
