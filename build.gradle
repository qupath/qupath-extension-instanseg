plugins {
    // Main gradle plugin for building a Java library
    id 'java-library'
    // Support writing the extension in Groovy (remove this if you don't want to)
    id 'groovy'
    // To create a shadow/fat jar that bundle up all dependencies
    id 'com.github.johnrengelman.shadow' version '8.1.1'
    // Include this plugin to avoid downloading JavaCPP dependencies for all platforms
    id 'org.bytedeco.gradle-javacpp-platform'
    id 'org.openjfx.javafxplugin' version '0.1.0'
}

ext.moduleName = 'io.github.qupath.extension.instanseg'

base {
    archivesName = rootProject.name
    version = '0.0.1-SNAPSHOT'
    description = 'A QuPath extension for running inference with the InstanSeg deep learning model'
}

ext.qupathVersion = gradle.ext.qupathVersion

// Should be Java 17 for QuPath v0.5.0
ext.qupathJavaVersion = 17

/**
 * Define dependencies.
 * - Using 'shadow' indicates that they are already part of QuPath, so you don't need
 *   to include them in your extension. If creating a single 'shadow jar' containing your
 *   extension and all dependencies, these won't be added.
 * - Using 'implementation' indicates that you need the dependency for the extension to work,
 *   and it isn't part of QuPath already. If you are creating a single 'shadow jar', the
 *   dependency should be bundled up in the extension.
 * - Using 'testImplementation' indicates that the dependency is only needed for testing,
 *   but shouldn't be bundled up for use in the extension.
 */
dependencies {
<<<<<<< HEAD
    implementation project(":qupath-gui-fx")

=======
>>>>>>> c0c5ce8d
    // Main QuPath user interface jar.
    // Automatically includes other QuPath jars as subdependencies.
    shadow "io.github.qupath:qupath-gui-fx:${qupathVersion}"
    // used for co-development, should generally be left out
//    implementation project(":qupath-gui-fx")

    // For logging - the version comes from QuPath's version catalog at
    // https://github.com/qupath/qupath/blob/main/gradle/libs.versions.toml

    // See https://docs.gradle.org/current/userguide/platforms.html
    shadow libs.slf4j

    // If you aren't using Groovy, this can be removed
    shadow libs.qupath.fxtras
    shadow libs.bioimageio.spec
    shadow libs.deepJavaLibrary

    implementation 'io.github.qupath:qupath-extension-djl:0.3.0'

    testImplementation "io.github.qupath:qupath-gui-fx:${qupathVersion}"
    testImplementation libs.junit
}

/*
 * Manifest info
 */
jar {
    manifest {
        attributes("Implementation-Title": project.name,
                "Implementation-Version": archiveVersion,
                "Automatic-Module-Name": moduleName)
    }
}

/**
 * Copy necessary attributes, see
 * - https://github.com/qupath/qupath-extension-template/issues/9
 * - https://github.com/openjfx/javafx-gradle-plugin#variants
 */
configurations.shadow  {
    def runtimeAttributes = configurations.runtimeClasspath.attributes
    runtimeAttributes.keySet().each { key ->
        if (key in [Usage.USAGE_ATTRIBUTE, OperatingSystemFamily.OPERATING_SYSTEM_ATTRIBUTE, MachineArchitecture.ARCHITECTURE_ATTRIBUTE])
            attributes.attribute(key, runtimeAttributes.getAttribute(key))
    }
}

/*
 * Copy the LICENSE file into the jar... if we have one (we should!)
 */
processResources {
  from ("${projectDir}/LICENSE") {
    into 'licenses/'
  }
}

/*
 * Define extra 'copyDependencies' task to copy dependencies into the build directory.
 */
tasks.register("copyDependencies", Copy) {
    description "Copy dependencies into the build directory for use elsewhere"
    group "QuPath"

    from configurations.default
    into 'build/libs'
}

/*
 * Ensure Java 17 compatibility, and include sources and javadocs when building.
 */
java {
    toolchain {
        languageVersion = JavaLanguageVersion.of(qupathJavaVersion)
    }
    withSourcesJar()
    withJavadocJar()
}

/*
 * Create javadocs for all modules/packages in one place.
 * Use -PstrictJavadoc=true to fail on error with doclint (which is rather strict).
 */
tasks.withType(Javadoc) {
	options.encoding = 'UTF-8'
	def strictJavadoc = findProperty('strictJavadoc')
	if (!strictJavadoc) {
        options.addStringOption('Xdoclint:none', '-quiet')
	}
}

/*
 * Specify that the encoding should be UTF-8 for source files
 */
tasks.named('compileJava') {
	options.encoding = 'UTF-8'
}

/*
 * Avoid 'Entry .gitkeep is a duplicate but no duplicate handling strategy has been set.'
 * when using withSourcesJar()
 */
tasks.withType(org.gradle.jvm.tasks.Jar) {
    duplicatesStrategy = DuplicatesStrategy.INCLUDE
}

/*
 * Support tests with JUnit.
 */
tasks.named('test') {
    useJUnitPlatform()
}

// Looks redundant to include this here and in settings.gradle,
// but helps overcome some gradle trouble when including this as a subproject
// within QuPath itself (which is useful during development).
repositories {
    // Add this if you need access to dependencies only installed locally
    //  mavenLocal()

    mavenCentral()

    // Add scijava - which is where QuPath's jars are hosted
    maven {
        url "https://maven.scijava.org/content/repositories/releases"
    }

    maven {
        url "https://maven.scijava.org/content/repositories/snapshots"
    }

}<|MERGE_RESOLUTION|>--- conflicted
+++ resolved
@@ -35,11 +35,8 @@
  *   but shouldn't be bundled up for use in the extension.
  */
 dependencies {
-<<<<<<< HEAD
     implementation project(":qupath-gui-fx")
 
-=======
->>>>>>> c0c5ce8d
     // Main QuPath user interface jar.
     // Automatically includes other QuPath jars as subdependencies.
     shadow "io.github.qupath:qupath-gui-fx:${qupathVersion}"
