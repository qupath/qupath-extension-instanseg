--- conflicted
+++ resolved
@@ -52,11 +52,8 @@
     shadow libs.deepJavaLibrary
     shadow libs.qupath.fxtras
     shadow libs.bioimageio.spec
-<<<<<<< HEAD
-=======
 
     implementation 'io.github.qupath:qupath-extension-djl:0.3.0'
->>>>>>> eeef4560
 
     testImplementation "io.github.qupath:qupath-gui-fx:${qupathVersion}"
     testImplementation libs.junit
