--- conflicted
+++ resolved
@@ -9,13 +9,6 @@
 }
 
 rootProject.name = 'qupath-extension-instanseg'
-<<<<<<< HEAD
-=======
-
-// TODO: Define the QuPath version compatible with the extension
-// Note that the QuPath API isn't stable; something designed for
-// 0.X.a should work with 0.X.b, but not necessarily with 0.Y.a.
->>>>>>> eeef4560
 gradle.ext.qupathVersion = "0.5.0"
 
 dependencyResolutionManagement {
